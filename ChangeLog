<<<<<<< HEAD
Mon 08 Apr 2019 03:06:05 PM CEST
	Fix close() checks as suggested by MK on the mailinglist
        (#3926). -MK/CG
=======
Wed 20 Mar 2019 10:20:24 AM CET
	Adding additional "value_length" argument to MHD_KeyValueIterator
	callback to support binary zeros in values.  This is done in a
	backwards-compatible way, but may require adding a cast to existing
	code to avoid a compiler warning. -CG

Sun Feb 10 21:00:37 BRT 2019
	Added example for how to compress a chunked HTTP response. -SC

Sun 10 Feb 2019 05:03:44 PM CET
	Releasing libmicrohttpd 0.9.63. -CG

Sat 09 Feb 2019 01:51:02 PM CET
	Extended test_get to test URI logging and query string parsing
	to avoid regression fixed in previous patch in the future. -CG

Thu Feb  7 16:16:12 CET 2019
	Preliminary patch for the raw query string issue, to be tested. -CG
>>>>>>> 1b610e5b

Tue Jan  8 02:57:21 BRT 2019
	Added minimal example for how to compress HTTP response. -SC

Wed Dec 19 00:06:03 CET 2018
	Check for GNUTLS_E_AGAIN instead of GNUTLS_E_INTERRUPTED when
	giving up on a TLS connection. -LM/CG

Thu Dec 13 22:48:14 CET 2018
	Fix connection timeout logic if in thread-per-connection mode the
	working thread takes longer than the timeout to queue the response. -CG

Tue Dec 11 09:58:32 CET 2018
	Add logic to avoid VLA arrays with compilers that do not support them. -CG

Sat Dec  8 23:15:53 CET 2018
	Fixed missing WSA_FLAG_OVERLAPPED which can cause W32 to block on
	socket races when using threadpool. (See very detailed description
	of the issue in the libmicrohttpd mailinglist post of today.) -JM

Sat Dec  8 22:53:56 CET 2018
	Added test for RFC 7616 and documented new API.
	Releasing libmicrohttpd 0.9.62. -CG

Sat Dec  8 17:34:58 CET 2018
	Adding support for RFC 7616, experimental, needs
	testing and documentation still! -CG

Fri Dec  7 12:37:17 CET 2018
	Add option to build MHD without any threads
	and MHD_FEATURE_THREADS to test for it.  -CG

Thu Dec  6 13:25:08 BRT 2018
	Renamed all occurrences from _model(s)_ to _mode(s)_. -SC

Thu Dec  6 12:50:11 BRT 2018
	Optimized the function MHD_create_response_from_callback() for
	Windows by increasing its internal buffer size and allowed to customize
	it via macro MHD_FD_BLOCK_SIZE. -SC

Thu Dec  6 02:11:15 BRT 2018
	Referenced the gnutls_load_file() function in the HTTPs examples. -SC

Wed Dec  5 18:08:59 CET 2018
	Fix regression causing URLs to be unescaped twice. -CG

Sun Nov 18 13:08:11 CET 2018
	Parse arguments with (properly) escaped URLs correctly.
	(making things work with recent cURL changes, #5473).
	Replace sprintf with snprintf in testcases.
	Releasing libmicrohttpd 0.9.61. -CG

Wed Nov 14 14:01:21 CET 2018
	Fix build issue with GnuTLS < 3.0. -CG

Mon Nov 12 19:50:43 CET 2018
	Fix #5473 (test case failure due to change in libcurl). -eworm

Thu Nov  8 14:53:27 CET 2018
	Add MHD_create_response_from_buffer_with_free_callback. -CG

Tue Nov  6 19:43:47 CET 2018
	Upgrading to gettext 0.19.8.
	Releasing libmicrohttpd 0.9.60. -CG

Thu Nov  1 16:29:59 CET 2018
	Enable using epoll() without listen socket. -JB

Sat Oct 20 12:44:16 CEST 2018
	In thread-per-connection mode, signal main thread for
	thread termination for instant clean-up and application
	notification about closed connections. -CG

Tue Oct 16 20:43:41 CEST 2018
	Add MHD_RF_HTTP_VERSION_1_0_RESPONSE option to make MHD
	act more like an HTTP/1.0 server. -GH

Fri Oct  5 18:44:45 CEST 2018
	MHD_add_response_header() now prevents applications from
	setting a "Transfer-Encoding" header to values other than
	"identity" or "chunked" as other transfer encodings are
	not supported by MHD. (Note that usually MHD will pick the
	transfer encoding correctly automatically, but applications
	can use the header to force a particular behavior.)
	Fixing #5411 (never set Content-length if Transfer-Encoding
	is given). -CG

Sat Jul 14 11:42:15 CEST 2018
	Add MHD_OPTION_GNUTLS_PSK_CRED_HANDLER to allow use of PSK with
	TLS connections. -CG/TM

Sat Jul 14 11:03:37 CEST 2018
	Integrate patch for checking digest authentication based on
	a digest, allowing servers to store passwords only hashed.
	Adding new function MHD_digest_auth_check_digest(). -CG/DB

Sat Mar 10 12:15:35 CET 2018
	Upgrade to gettext-0.19.8.1. Switching to more canonical
	gettext integration. -CG

Fri Mar  2 21:44:24 CET 2018
	Ensure MHD_RequestCompletedCallback is always called from
	the correct thread (even on shutdown and for upgraded connections). -CG

Tue Feb 27 23:27:02 CET 2018
	Ensure MHD_RequestCompletedCallback is also called for
	upgraded connections. -CG

Fri Feb 16 03:09:33 CET 2018
	Fixing #5278 as suggested by reporter. -CG/texec

Thu Feb  1 10:12:22 CET 2018
	Releasing GNU libicrohttpd 0.9.59. -CG

Thu Feb  1 08:39:50 CET 2018
	Fix masking operation. -CG/silvioprog

Mon Jan 29 17:33:54 CET 2018
	Fix deadlock when failing to prepare chunked response
	(#5260). -CG/ghaderer

Thu Jan  4 12:24:33 CET 2018
	Fix __clang_major__ related warnings for non-clang
	compilers reported by Tim on the mailinglist. -CG

Mon Dec 11 17:11:00 MSK 2017
	Fixed tests on platforms with huge number of CPUs.
	Doxygen configuration was updated.
	Various doxygen fixes. -EG

Mon Dec 07 21:08:00 MSK 2017
	Releasing GNU libmicrohttpd 0.9.58. -EG

Mon Dec 07 16:01:00 MSK 2017
	Fixed HTTPS tests on modern platforms. -EG

Mon Dec 04 15:43:00 MSK 2017
	Minor documentation installation fixes. -EG

Mon Nov 27 22:58:38 CET 2017
	Tolerate AF_UNIX when trying to determine our binding port
	from socket.  Use `sockaddr_storage` instead of trying to
	guess the sockaddr type before calling getsockname(). -CG

Mon Nov 27 22:24:00 MSK 2017
	Releasing GNU libmicrohttpd 0.9.57. -EG

Mon Nov 27 21:36:00 MSK 2017
	Updated README. -EG

Mon Nov 27 18:37:00 MSK 2017
	Corrected names in W32 DLL resources.
	Reordered and clarified configure summary message.
	Additional compiler warning mutes for builds with various configure
	parameters.
	Fixed tests on Cygwin.
	Used larger SETSIZE for Cygwin (same value as for native W32).
	Minor fixes for Cygwin.
	Added configure parameter to force disable usage of sendfile().
	Minor testsuite fixes.
	Really fixed builds with optimisation for size. -EG

Sat Nov 25 18:37:00 MSK 2017
	Fixed build with optimisation for size. -EG

Fri Nov 24 20:14:02 CET 2017
	Releasing GNU libmicrohttpd 0.9.56. -CG

Thu Nov 23 17:40:00 MSK 2017
	Added MHD_FEATURE_SENDFILE enum value and report. -EG

Thu Nov 23 08:56:00 MSK 2017
	Fixed receiving large requests in TLS mode with epoll.
	Improved GnuTLS and libgcrypt detection in configure, do not ignore
	flags in GNUTLS_{CFLAGS,LIBS} variables.
	Added special trick for Solaris/Openindiana to find GnuTLS-3 with
	right bitness.
	Added support for Solaris sendfile(3) function.
	Fixed dataraces with thread ID on W32 and pthread. Now check for
	correct thread in MHD_queue_response() works correctly.
	Fixed and silenced compiler warnings in tests and examples.
	Removed usage of TLS flags in examples where TLS is not required.
	Added support for MultiSSL in https tests with libcurl >= 7.56.0.
	Improved detection of OFF_T_MAX, SIZE_MAX. Added macros for
	SSIZE_MAX in mhd_limits.h. There are some platforms that really
	require those macros.
	Added support for Darwin's sendfile() function.
	Updated .gitignore files.
	Reworked mhd_sys_extentions.m4 with better support of modern
	platforms, more reliable detection of required macros, and
	detection of disabling of system-specific features by
	_XOPEN_SOURCE macro. -EG

Wed Nov  1 20:43:00 MSK 2017
	Mixed and muted many compiler warnings. Now GCC's flags
	-Wall -Wextra could be used for building.
	Fixed compilation of examples without libmagic.
	Better detection of libgnutls in configure.
	Reworked launch of nested configure in "po" directory to
	prevent useless reconfiguration.
	Fixed some wrong asserts.
	Enabled "test_options" test.
	Use "test_start_stop" without libcurl.
	Use chunks with sendfile() to prevent locking thread for
	single connection with large file.
	Added support for FreeBSD's sendfile with additional
	optimisations for FreeBSD 11.
	Refactoring and improvements for MHD_start_daemon_va() and
	MHD_stop_daemon().
	Fixed testing with GnuTLS >= 3.6.0. -EG

Mon Oct  9 22:38:07 CEST 2017
	Add MHD_free() to allow proper free()-ing of username/password
	data returned via MHD_digest_auth_get_username() or
	MHD_basic_auth_get_username_password() on Windows. -CG

Tue Sep 26 14:00:58 CEST 2017
	Fixing race involving setting "at_limit" flag. -CG

Tue Sep 08 21:39:00 MSK 2017
	Fixed build of examples when MHD build with non-pthread lib.
	MHD_queue_response(): added check for using in correct thread.
	Fixed sending responses larger 16 KiB in TLS mode with epoll.
	Improved doxy for MHD_get_timeout() and related functions.
	Minor internal refactoring. -EG

Tue Jul 23 11:32:00 MSK 2017
	Updated chunked_example.c to provide real illustration of usage of
	chunked encoding. -EG

Thu Jul 13 21:41:00 MSK 2017
	Restored SIGPIPE suppression in TLS mode.
	Added new value MHD_FEATURE_AUTOSUPPRESS_SIGPIPE so application could
	check whether SIGPIPE handling is required.
	Used GNUTLS_NONBLOCK for TLS sessions. -EG

Tue Jun 20 23:52:00 MSK 2017
	Libgcrypt is now optional and required only for old GnuTLS versions. -EG

Wed Jun 14 21:42:00 MSK 2017
	Added support for debug assert() and new configure parameter
	--enable-asserts for debug builds.
	Removed non-functional Symbian support. -EG

Mon Jun 05 23:34:00 MSK 2017
	More internal refactoring:
	merged MHD_tls_connection_handle_read/write() with non-TLS version,
	reduced and unified number of layers for network processing (before
	refactoring MHD_tls_connection_handle_read->MHD_connection_handle_read->
	do_read->recv_tls_adapter->GnuTLS->recv_param_adapter - 5 MHD layers;
	after refactoring MHD_connection_handle_read->recv_tls_adapter->GnuTLS -
	2 MHD layers),
	simplified and removed dead code from
	MHD_connection_handle_read/write() without functional change. -EG

Mon Jun 05 22:20:00 MSK 2017
	Internal refactoring:
	used TCP sockets directly with GnuTLS (performance improvement),
	moved some connection-related code from daemon.c to
	connection.c/connection_https.c,
	removed hacks around sendfile() and implemented correct support of
	sendfile(),
	removed do_read() and do_write() to reduce number of layer around send()
	and recv() and to improve readability and maintainability of code,
	implemented separate tracking of TLS layer state, independent of HTTP
	connection stage. -EG

Sun Jun 04 15:02:00 MSK 2017
	Improved thread-safety of MHD_add_connection() and
	internal_add_connection(), minor optimisations. -EG

Sun May 28 23:26:00 MSK 2017
	Releasing GNU libmicrohttpd 0.9.55. -EG

Sun May 21 18:48:00 MSK 2017
	Fixed build with disabled "UPGRADE".
	Fixed possible null-dereference in HTTPS test.
	Fixed compiler warning in process_request_body(), minor optimizations.
	Do not allow suspend of "upgraded" connections.
	Fixed returned value for MHD_CONNECTION_INFO_CONNECTION_SUSPENDED.
	Fixed removal from timeout lists of non-existing connections in
	cleanup_connection().
	Fixed double locking of mutex. -EG

Sun May 14 15:05:00 MSK 2017
	Fixed resuming connections and closing upgraded connections in select()
	mode with thread-per-connection. -EG

Sun May 14 14:49:00 MSK 2017
	Removed extra call to resume connections in MHD_run().
	Handle resumed connection without delay in epoll mode.
	Update states of resumed connection after resume in thread-per-connection
	mode.
	Fixed resuming connections and closing upgraded connections in poll()
	mode with thread-per-connection. -EG

Thu May 11 22:37:00 MSK 2017
	Faster start really processing data in resumed connections. -EG

Thu May 11 14:24:00 MSK 2017
	Do not add any "Connection" headers for "upgrade" connections. -EG

Wed May 10 23:09:00 MSK 2017
	Resume resuming connection before other processing in external polling
	mode. -EG

Tue May  9 23:16:00 MSK 2017
	Fixed: Do not add "Connection: Keep-Alive" header for "upgrade"
	connections. -EG

Tue May  9 21:01:00 MSK 2017
	Fixed: check all "Connection" headers of request for "Close" and "Upgrade"
	tokens instead of using only first "Connection" header with full string
	match. -EG

Tue May  9 12:28:00 MSK 2017
	Revert: continue match footers in MHD_get_response_header() for backward
	compatibility. -EG

Mon May  8 19:30:00 MSK 2017
	Fixed: use case-insensitive matching for header name in
	MHD_get_response_header(), match only headers (not footers). -EG

Fri May  5 20:57:00 MSK 2017
	Fixed null dereference when connection has "Upgrade" request and
	connection is not upgraded.  -JB/EG
	Better handle Keep-Alive/Close. -EG

Tue May  2 18:37:53 CEST 2017
	Update manual. -CG
	Add MHD_CONNECTION_INFO_REQUEST_HEADER_SIZE.
	Releasing GNU libmicrohttpd 0.9.54. -CG

Thu Apr 27 22:31:00 CEST 2017
	Replaced flags MHD_USE_PEDANTIC_CHECKS and MHD_USE_PERMISSIVE_CHECKS by
	single option MHD_OPTION_STRICT_FOR_CLIENT. Flag MHD_USE_PEDANTIC_CHECKS
	is still supported. -EG

Tue Apr 26 15:11:00 CEST 2017
	Fixed shift in HTTP reasons strings.
	Added test for HTTP reasons strings. -EG

Tue Apr 25 19:11:00 CEST 2017
	Allow flag MHD_USE_POLL with MHD_USE_THREAD_PER_CONNECTION and without
	flag MHD_USE_INTERNAL_POLLING_THREAD for backward compatibility. -EG

Mon Apr 24 17:29:45 CEST 2017
	Enforce RFC 7230's rule on no whitespace by default,
	introduce new MHD_USE_PERMISSIVE_CHECKS to disable. -CG

Sun Apr 23 20:05:44 CEST 2017
	Enforce RFC 7230's rule on no whitespace in HTTP header
	field names if MHD_USE_PEDANTIC_CHECKS is set. -CG

Sun Apr 23 19:20:33 CEST 2017
	Replace remaining occurences of sprintf() with
	MHD_snprintf_(). Thanks to Ram for pointing this out. -CG

Sat Apr 22 20:39:00 MSK 2017
	Fixed builds in Linux without epoll.
	Check for invalid --with-thread= configure parameters.
	Fixed support for old libgcrypt on W32 with W32 threads. -EG

Tue Apr 11 22:17:00 MSK 2017
	Releasing GNU libmicrohttpd 0.9.53. -EG

Mon Apr 10 19:50:20 MSK 2017
	HTTPS tests: skip tests instead of failing if HTTPS is not supported by
	libcurl.
	HTTPS tests: fixed return values so testsuite is able to correctly
	interpret it.
	Fixed ignored result of epoll test in test_https_get_select. -EG

Thu Apr 06 23:02:07 MSK 2017
	Make zzuf tests compatible with *BSD platforms. -EG

Thu Apr 06 22:14:22 MSK 2017
	Added warning for hypothetical extra large timeout.
	Fixed incorrect timeout calculation under extra rare conditions.
	Fixed accidental usage of IPv6 in testsuite in specific conditions. -EG

Wed Apr 05 14:14:22 MSK 2017
	Updated autoinit_funcs.h to latest upstream version with proper support of
	Oracle/Sun compiler. -EG

Wed Apr 05 12:53:26 MSK 2017
	Fixed some compiler warnings.
	Fixed error snprintf() errors detection in digestauth.c.
	Converted many run-time 'strlen()' to compile-time calculations. -EG

Sun Mar 26 13:49:01 MSK 2017
	Internal refactoring for simplification and unification.
	Minor optimizations and minor fixes.
	MHD_USE_ITC used again in thread pool mode. -EG

Sat Mar 25 20:58:24 CET 2017
	Remove dead MHD_strx_to_sizet-functions and associated
	test cases from code. -CG

Sat Mar 25 20:40:10 CET 2017
	Allow chunk size > 16 MB (up to 2^64-1). Ignore
	chunk extensions instead of triggering an error.
	(fixes #4967). -CG

Tue Mar 25 20:59:18 MSK 2017
	Check for invalid combinations of flags and options in
	MHD_start_daemon(). -EG

Tue Mar 21 13:51:04 CET 2017
	Use "-lrt" to link libmicrohttpd if we are using
	clock_gettime() as needed by glibc < 2.17. -CG

Tue Mar 21 13:42:07 CET 2017
	Allow chaining of suspend-resume calls withuot
	the application processing data from the network. -CG

Mon Mar 20 0:51:24 MSK 2017
	Added autoconf module for detection whatever shutdown of listening socket
	trigger select. This is only reliable method to use such feature as some
	platforms change behaviour from version to version. -EG

Sun Mar 19 13:57:30 MSK 2017
	Rewritten logic of handling "upgraded" TLS connections in epoll mode:
	used edge trigger instead of level trigger,
	upgraded "ready" connection are stored in DL-list,
	fixed handling of more than 128 ready connections,
	fixed busy-waiting for idle "upgraded" TLS connections. -EG

Fri Mar 17 10:45:31 MSK 2017
	If read buffer is full, MHD need to receive remote data and application
	suspended connection, do not fail while connection is suspended and give
	application one more chance to read data from buffer once connection is
	resumed. -EG

Thu Mar 16 23:45:29 MSK 2017
	Allow again to run MHD in external epoll mode by
	MHD_run_from_select() - this allow unification of user code
	and produce no harm for performance. Especially useful with
	MHD_USE_AUTO flag. -EG

Thu Mar 16 23:12:07 MSK 2017
	Idle connection should be disconnected *after* "timeout" number of
	second, not *before* this number. -EG/VT

Thu Mar 16 22:31:54 MSK 2017
	Unified update of last activity on connections.
	Update last activity only if something is really transmitted.
	Update last activity each time when something is transmitted.
	Removed early duplicated check for timeout on HTTPS connections.
	Removed update of last active time for connections without timeout.
	Fixed reset of timeout timer on resumed connections.
	Fixed never-expired timeouts on HTTPS connections.
	Fixed thread-safety of MHD_set_connection_option(). -EG

Thu Mar 16 21:05:08 MSK 2017
	Fixed minor bug resulted in slight slowdown of HTTPS connection
	handshake. -EG

Thu Mar 16 20:35:59 MSK 2017
	Improved thread-safety for DL-lists. -EG

Thu Mar 16 17:55:01 MSK 2017
	Fixed thread-safety of MHD_get_daemon_info() for
	MHD_DAEMON_INFO_CURRENT_CONNECTIONS. -EG

Thu Mar 16 16:49:07 MSK 2017
	Added ability to get actual daemon flags via MHD_get_daemon_info().
	Fixed test_upgrade to work in request mode.
	Fixed compiler warnings in test_upgrade. -EG

Wed Mar 15 23:29:59 MSK 2017
	Prevented socket read/write if connection is suspended.
	Added missing resets of 'connection->in_idle'.
	Reworked handling of suspended connection: ensure that
	connection is not disconnected by timeout, always
	updated read/write states right after suspending. -EG

Wed Mar 15 21:02:26 MSK 2017
	Added new enum value MHD_CONNECTION_INFO_CONNECTION_TIMEOUT
	to get connection timeout by MHD_get_connection_info(). -EG

Sat Mar 11 12:03:45 CET 2017
	Fix largepost example from tutorial to properly generate
	error pages. -CG
	Fix largepost example, must only queue replies either before upload
	happens or after upload is done, not while upload is ongoing

Fri Mar 10 16:37:12 CET 2017
	Fix hypothetical integer overflow for very, very large
	timeout values. -CG

Fri Mar 10 16:22:54 CET 2017
	Handle case that we do not listen at all more gracefully
	in MHD_start_daemon() and not pass '-1' to helper functions
	that expect a valid socket. -CG

Tue Mar  7 12:11:44 BRT 2017
	Updates file `.gitignore`.

Tue Mar  7 10:37:45 BRT 2017
	Updated the MHD_OPTION_URI_LOG_CALLBACK's documentation.

Mon Mar  6 21:46:59 BRT 2017
	Added the i18n example fixing #4924. -SC

Wed Mar 1 23:47:05 CET 2017
	Minor internal optimisations.
	Changed closure connection monitoring logic: now all connections are
	monitored for OOB data (which treated as error), connections are not
	monitored any more for incoming data if incoming data is not required for
	processing. except_fd_set is not optional now for MHD_get_fdset(),
	MHD_get_fdset2() and MHD_run_from_select().
	Improved connection processing in epoll mode: now connection can process
	both read and write each turn.
	Updated HTTP response codes; updated and added all missing standard HTTP
	headers names (and headers categories); updated and added all missing
	standard and additional HTTP methods. Now MHD return status
	MHD_HTTP_REQUEST_HEADER_FIELDS_TOO_LARGE (431) instead of old
	MHD_HTTP_REQUEST_ENTITY_TOO_LARGE (413) for very long header.
	Reworked handling of data pending in TLS buffers, resolved busy-waiting
	if incoming data is pending in TLS buffers and connection is in
	LOOP_INFO_WRITE mode.
	Do not clear 'ready' flag in epoll mode if send()/recv() result is
	EINTERRUPTED.
	Better detection of unready connection state: used less number of calls of
	recv()/send() in epoll mode.
	Configure: do not run gcrypt and GnuTLS tests if HTTPS is disabled by
	configure parameter.
	Fixed wrong value returned by MHD_get_timeout().
	All double-linked lists now walked from tail to head. As new items are
	added to head, this result in more uniform processing time.
	Improved sockets errors handling in epoll mode.
	OOB data on 'upgraded' sockets is treated as error. -EG

Thu Feb 16 11:20:05 CET 2017
	Replace tsearch configure check with code from gnulib. -CG

Wed Feb 15 13:35:36 CET 2017
	Fixing a few very rare race conditions for thread-pool or
	thread-per-connection operations during shutdown.
	Various minor cosmetic improvements.
	Fixed #4884 and #4888 (solaris portability issues). -CG

Wed Feb 08 22:33:10 MSK 2016
	Ported test_quiesce_stream to W32.
	Improved precompiler flags selection of OpenBSD.
	Fixed sending responses backed by files not supported by sendfile().
	Fixed thread safety for responses backed by file FD.
	Updated fileserver_example.
	Improved handling of 'upgraded' TLS forwarding in select() and poll()
	modes.
	Fixed processing of incoming TLS data in epoll mode if more than 128
	connections are active.
	Fixed accepting more than 128 incoming connection in epoll mode.
	Improved test_large_put, added poll() and epoll testing.
	Added test_large_put_inc for testing of incremental buffer processing.
	Rewritten epoll connection processing logic: handle all connection one
	time per turn instead of trying to handle all active connection until all
	pending data is dried. Result is more uniform connection processing
	period. -EG

Wed Nov 23 15:24:10 MSK 2016
	Used SO_REUSEADDR (on non-W32) alongside with SO_REUSEPORT if option
	MHD_OPTION_LISTENING_ADDRESS_REUSE was set. -EG

Wed Nov 23 12:48:23 MSK 2016
	Move all gettext-related staff to 'po' subdirectory.
	Excluded gettext files generation from normal build.
	Removed generated files from GIT. -EG

Tue Nov 15 19:08:43 MSK 2016
	Fixed forwarding "upgraded" TLS connections for
	chunks sizes larger than buffer size. -EG

Mon Nov 14 22:18:30 MSK 2016
	Fixed unintentional usage of SO_REUSEADDR on W32.
	Added support for SO_EXCLBIND on Solaris.
	Fixed using MHD with MHD_OPTION_LISTENING_ADDRESS_REUSE
	on Linux kernels before 3.9 (longterm 3.2 and 3.4
	are still supported). -EG

Sun Nov 13 19:16:38 CET 2016
	Fixed a few race issues on suspend-resume in cases where the
	application uses threads even though MHD did not (or at least
	had no internal need for locking). Also fixed DLL handling of
	the timeout list, avoiding manipulating it for suspended
	connections.  Finally, eliminated calling application logic
	on suspended connections (which before could happen under
	certain circumstances). -CG

Thu Nov 11 20:49:23 MSK 2016
	Added support for various forms of
	pthread_attr_setname_np() so thread names will be set
	more efficiently on certain platforms (Solaris, NetBSD etc.) -EG

Thu Nov 10 21:50:35 MSK 2016
	Added rejection in MHD_start_daemon() of invalid combinations
	of daemon flags.
	Added MHD_USE_AUTO and MHD_USE_AUTO_INTERNAL_THREAD for
	automatic selection of polling function depending on
	platform capabilities and requested mode. -EG

Thu Nov 10 17:49:56 MSK 2016
	Ported "upgrade" tests to W32 and other platforms, used
	"gnutls-cli" instead of "openssl" in tests, minor bugs
	fixed, added verbose reporting if requested.
	"Upgrade" processing - changed internal handling logic, improved
	and refactored, bugs fixed, fixed sigpipe on Darwin, added
	printing error to log, fixed compilation without HTTPS.
	Added 'configure' parameter "--disable-httpupgrade" for building
	minimal-sized MHD versions.
	Added feature check "MHD_FEATURE_UPGRADE".
	Responses destroyed (freed) earlier if possible.
	Added many remarks in code comments about thread safety.
	Some data races and other multithread-related issues are fixed,
	including usage of closed sockets (may resulted in accidental closing
	of wrong socket).
	SO_NOSIGPIPE is used on all platform which support it, not only
	on Darwin.
	Added support for suspending connections in thread-per-connection
	mode (itself almost useless, mostly to unify modes support).
	Fixed Inter-Thread Communication channel usage in epoll modes.
	Reworked daemon cleanups and handling MHD_stop_daemon(): resources
	are freed only by specific threads, data races and other fixes.
	Started usage of C99 standard 'bool' where supported with
	fallback to 'int'.
	Renamed many MHD flags. Now they are self-explainable and more
	obvious, like MHD_USE_INTERNAL_POLLING_THREAD instead of
	MHD_USE_SELECT_INTERNALLY. Old flag names are supported for
	backward compatibility.
	Improved processing of "fast" connections: now full sequence
	"read request - send reply headers - send reply body" is processed
	after single select()/poll(). If connection is slow, request is huge
	or response in not immediately ready - connection will be processed
	in "traditional" way.
	Added usage of "calloc()" where supported.
	Minor documentation fixes.
	Minor improvements and fixes. -EG
	"Upgrade" test fixes.
	Documentation updated.
	Added HTTP "Upgrade" example. -CG

Mon Oct 17 19:08:18 CEST 2016
	Fixed misc. issues relating to upgrade.
	Releasing experimental 0.9.52. -CG

Wed Oct 12 14:26:20 CEST 2016
	Migrated repository from Subversion to Git. -CG

Tue Oct 11 18:09:56 CEST 2016
	Deprecated MHD_USE_SSL, use MHD_USE_TLS instead. -CG

Tue Oct 11 18:14:40 MSK 2016
	Code internal refactoring: 'pipes' renamed to 'inter-thread
	communication (channels)/ITCs', as code can use different types
	of communications.
	Optimizations: ITCs now always created in non-blocking mode.
	Added configure parameter to choose ITC type.
	Updated documentation and comments.
	Minor errors fixed (related to heavy load). -EG

Thu Sep 22 17:51:04 CEST 2016
	Implementing support for eventfd() instead of pipe() for
	signaling (on platforms that support it); fixing #3557. -CG

Thu Sep 22 11:03:43 CEST 2016
	Simplify internal error handling logic by folding it into the
	MHD_socket_close_, MHD_mutex_lock_, MHD_mutex_unlock_ and
	MHD_mutex_destroy_ functions. -CG

Tue Sep 13 22:20:26 MSK 2016
	Added autoconf macro to enable maximum platform
	features. Fixed compiling on Solaris. -EG

Wed Sep  7 12:57:57 CEST 2016
	Fixing #4641. -Hawk

Wed Sep  7 00:28:59 CEST 2016
	Adding remaining "_"-markups for i18n (#4614). -CG

Tue Sep  6 23:39:56 CEST 2016
	Allow out-of-order nonces for digest authentication (#4636). -CG

Tue Sep  6 21:29:09 CEST 2016
	Martin was right, "socket_context" should be "void *"
	in `union MHD_ConnectionInfo`.  -MS

Sun Sep  4 18:16:32 CEST 2016
	Fixing potential memory leak (#4634). -CG

Sun Sep  4 17:25:45 CEST 2016
	Tests for "Upgrade" logic are now in place and passing.
	However, still need to make sure code is portable. -CG

Sat Sep  3 11:56:20 CEST 2016
	Adding logic for handling HTTP "Upgrade" in thread-per-connection
	mode. Also still untested. -CG

Sat Aug 27 21:01:43 CEST 2016
	Adding a few extra safety checks around HTTP "Upgrade"
	(against wrong uses of API), and a testcase. -CG

Sat Aug 27 20:07:53 CEST 2016
	Adding completely *untested* logic for HTTP "Upgrade"
	handling. -CG

Sat Aug 27 18:20:38 CEST 2016
	Releasing libmicrohttpd 0.9.51. -CG

Tue Aug 23 22:54:07 MSK 2016
	Internal refactoring: W32 compatibility layer was finally
	replaced with several specialized abstraction layers for
	sockets, control pipes (inter-thread communication) and
	generic functions. Now all major platform functions
	(including threads and mutex) are implemented in thin
	abstraction layers.
	Improved performance on W32 due to eliminating
	translation of error to POSIX codes and using W32 codes
	directly (through macros).
	Improved error reporting on all platforms.
	Improved error handling and reporting on Darwin.
	Minor fixes. -EG

Tue Aug 16 15:14:30 MSK 2016
	Minor improvement for monotonic clock.
	Minor configure fix for non-bash shells. -EG

Mon Aug 15 13:06:52 CEST 2016
	Fixed possible crash due to write to read-only region of
	memory given ill-formed HTTP request (write was otherwise
	harmless, writing 0 to where there was already a 0).
	Fixed issue with closed connection slots not immediately
	being available again for new connections if we reached
	our connection limit.
	Avoid even accept()ing connections in certain thread modes
	if we are at the connection limit and
	MHD_USE_PIPE_FOR_SHUTDOWN is available. -CG

Wed Aug 10 16:42:57 MSK 2016
	Moved threads, locks and mutex abstraction to separate files,
	some minor errors fixed, added support for thread name functions
	on various platforms, added configure flag for disable thread
	naming. -EG

Sat Jul 23 20:45:51 CEST 2016
	Added macro detection of speed/size compiler optimization.
	Added different implementation of functions in mhd_str.c for
	size optimization. Enabled automatically if compiler size
	optimization is detected or MHD_FAVOR_SMALL_CODE is defined.
	Added unit tests for all mhd_str.c functions. -EG

Sat Jul 16 21:54:49 CEST 2016
	Warn user if they sent connection into blocking
	state by not processing all POST data, not suspending,
	and not running in external select mode. -CG

Fri Jul  8 21:35:07 CEST 2016
	Fix FIXME in tutorial. -CG

Fri Jul  8 15:57:06 CEST 2016
	Adding support for 308 status code. -CG

Sat Jun 25 13:49:31 CEST 2016
	Use shutdown to trigger select on NetBSD. -EG

Thu Jun  2 09:55:50 CEST 2016
	Releasing libmicrohttpd 0.9.50. -CG

Wed Jun  1 21:59:34 CEST 2016
	Do not send "Content-Length" header for 1xx/204/304 status codes. -CG

Tue May 17 13:32:21 CEST 2016
	Allow clients to determine whether a connection is suspended;
	introduces MHD_CONNECTION_INFO_CONNECTION_SUSPENDED. -CG/FC

Sun May 15 12:17:25 CEST 2016
	Fix handling system or process resource limit exhaustion upon
	accept(). -CG/CP

Thu May 12 08:42:19 CEST 2016
	Fix handling of partial writes in MHD_USE_EPOLL_LINUX_ONLY; only
	consider sockets returning EAGAIN as unready. -CG/CP

Mon May  2 06:08:26 CEST 2016
	Adding logic to help address FE performance issue as
	discussed on the mailinglist with subject
        "single-threaded daemon, multiple pending requests, responses batched".
	The new logic is only enabled when MHD_USE_EPOLL_TURBO is set.
	Note that some additional refactoring was also done to clean up
	the code and avoid code duplication, which may have actually fixed
	an unrelated issue with HTTPS and a POLL-style event loop. -CG

Sat Apr 30 10:22:37 CEST 2016
	Added clarifications to manual based on questions on list. -CG

Sat Apr 23 20:12:01 CET 2016
	Tests perf_get_concurrent and test_concurrent_stop ported to use
	pthread instead of fork(). Added more error detections. -EG

Sat Apr 23 16:06:30 CET 2016
	Improved test_quiesce test. -EG

Sat Apr 23 15:39:38 CET 2016
	Notify other threads in MHD_quiesce_daemon() so listen socket FD
	is removed from awaiting select() and poll(). -EG

Sat Apr 23 14:17:15 CET 2016
	Revert "shutdown trigger select" on Darwin. Fixed daemon shutdown
	on Darwin without "MHD_USE_PIPE_FOR_SHUTDOWN" option. -EG

Fri Apr 22 14:29:28 CET 2016
	Fixed race conditions when stopping quiesced daemon with thread
	pool. -EG

Wed Apr 20 18:12:30 CET 2016
	Fixed macros in sysfdsetsize.c which could prevent compiling with
	non-default FD_SETSIZE.
	Fixed comments in mhd_str.c.
	Updated test_post.c to not ignore specific error on W32 if libcurl
	is built with workaround for WinSock bug. -EG

Mon Apr 18 19:35:14 CET 2016
	Fixed data races leading to inability in rare situations to
	resume suspended connection. -EG

Tue Apr 13 21:46:01 CET 2016
	Removed unneeded locking for global timeout list in
	MHD_USE_THREAD_PER_CONNECTION mode.
	Added 'simplepost' and 'largepost' examples to VS projects.
	Added strtoXX() locale-independent replacement functions.
	Added more error checking and minor fixes in digest auth
	functions - should improve security.
	Ignored specific errors in 'test_post' test until libcurl
	will implement workaround for WinSock bug.
	Fixed handling of caller-supplied socket with
	MHD_OPTION_LISTEN_SOCKET (regression in 0.9.49).
	Minor fixes.
	Various cosmetics and comments fixes. -EG

Sat Apr 09 13:05:42 CET 2016
	Releasing libmicrohttpd 0.9.49. -EG

Fri Apr 08 18:32:17 CET 2016
	Some minor internal fixes, addition error checking and
	micro optimizations.
	Reworked usage of sockets shutdown() - now work equally
	on all platforms, disconnection should be "more graceful". -EG

Tue Mar 15 21:52:27 CET 2016
	Do not crash if pthread_create() fails. -DD

Tue Mar 15 20:29:34 CET 2016
	Do not use eready DLL data structure unless
	we are actually using epoll(). -DD/CG

Fri Feb  5 20:43:11 CET 2016
	Fixed testsuite compile warning on W32.
	Added check test for triggering poll() on
	listen socket. -EG

Thu Feb  4 11:38:11 CET 2016
	Added some buffer overrun protection.
	Fixed handling of misformed URI with spaces. -EG

Wed Feb  3 15:41:57 CET 2016
	Make signal-pipe non-blocking and drain it. -CG

Sat Jan 30 15:49:07 CET 2016
	Fix running select() with empty fdsets on W32. -EG

Mon Jan 25 13:45:50 CET 2016
	Added check test for triggering select() on
	listen socket. -EG

Thu Jan 21 19:35:18 CET 2016
	Fixed old bug with making sockets non-blocking on
	various platforms so now sockets are really
	non-blocking on all supported platforms.
	Reworked and fixed code for using SOCK_CLOEXEC,
	SOCK_NONBLOCK and EPOLL_CLOEXEC resulting in
	fewer used system calls. -EG

Tue Jan 19 20:59:59 CET 2016
	Cleaned up and optimized with minor fixes code for
	making sockets non-blocking non-inheritable. -EG

Tue Jan 19 11:14:18 CET 2016
	Removed workaround for Cygwin non-blocking sockets:
	handling non-blocking sockets were fixed in Cygwin
	and libmicrohttpd how uses non-blocking sockets on
	all platforms. -EG

Mon Jan 18 23:54:45 CET 2016
	Cleaned up examples to avoid giving oversimplified code
	that may lead to complications if adopted naively. -CG

Sun Jan 17 11:18:55 CET 2016
	Do no refuse to send response if sendfile() failed with
	EINVAL (common error for files located on SMB/CIF). -EG

Sat Jan 16 19:14:39 CET 2016
	Use US-ASCII only (instead of user locale settings) when
	performing caseless string comparison as required by
	standard. -EG

Tue Jan 12 16:10:09 CET 2016
	Fixed declaraion of MHD_get_reason_phrase_for(). -EG

Mon Jan 11 19:58:50 CET 2016
	Configure.ac small fixes and refactoring. -EG

Fri Dec 18 15:54:50 CET 2015
	Releasing libmicrohttpd 0.9.48. -CG

Tue Dec  15 18:35:55 CET 2015
	Improved compatibility with VS2010 and other older
	compilers. -EG

Tue Dec  8 21:48:44 CET 2015
	Default backlog size for listen socket was changed from
	32 to SOMAXCONN, added new option MHD_OPTION_LISTEN_BACKLOG_SIZE
	to override default backlog size.
	If not all connections can be handled by MHD_select() than
	at least some of connections will be processed instead of
	failing without any processing.
	Fixed redefenition of FD_SETSIZE on W32 so select() will
	work with 2000 connections instead of 64.
	Better handled redefenition of FD_SETSIZE on all
	platforms. -EG

Sat Dec  5 17:30:45 CET 2015
	Close sockets more aggressively in multi-threaded
	mode (possibly relevant for idle servers). -CG

Fri Dec  4 13:53:05 CET 2015
	Releasing libmicrohttpd 0.9.47. -CG

Thu Dec  3 18:21:44 CET 2015
	Reworked VS project files. Used x64 build tools by
	default, many optimizations, fixes.
	Added project files for VS 2015. -EG

Tue Dec  1 14:05:13 CET 2015
	SPDY is dead, killing experimental libmicrospdy. -CG

Tue Dec  1 10:01:12 CET 2015
	New logic for controlling socket buffer modes.
	Eliminated delay before last packet in response and before
	"100 Continue" response on all platforms. Also response
	header are pushed to client without waiting for response
	body. -EG

Wed Nov 25 17:02:53 CET 2015
	Remove 200ms delay observable with keep-alive on Darwin
	and *BSD platfroms. -EG

Tue Nov 10 15:25:48 CET 2015
	Fix issue with shutdown if connection was resumed just
	before shutdown. -FC

Fri Nov  6 22:54:38 CET 2015
	Fixing the buffer shrinkage issue, this time with test. -CG
	Releasing libmicrohttpd 0.9.46. -CG

Tue Nov  3 23:24:52 CET 2015
	Undoing change from Sun Oct 25 15:29:23 CET 2015
	as the original code was counter-intuitive but
	correct, and the new code does break pipelining.
	Ignore empty lines at the beginning of an HTTP
	request (more tolerant implementation). -CG

Sat Oct 31 15:52:52 CET 2015
	Releasing libmicrohttpd 0.9.45. -CG

Tue Oct 27 12:08:02 CET 2015
	Rework deprecation maros: fix errors with old GCC versions,
	improved support for old clang and new GCC. -EG

Sun Oct 25 23:05:32 CET 2015
	Return correct header kind in MHD_get_connection_values()
	even if a bitmask is used for the "kind" argument. -FC/CG

Sun Oct 25 15:29:23 CET 2015
	Fixing transient resource leak affecting long-lived
	connections with many keep-alives and HTTP request
	pipelining under certain circumstances (which reduced
	the receive window).
	Fixed assertion failure triggered by a race in
	thread-per-connection mode on shutdown in rare
	circumstances. -CG

Mon Oct  5 11:53:52 CEST 2015
	Deduplicate code between digestauth and connection
	parsing logic for URI arguments, shared code moved
	to new MHD_parse_arguments_ function in internal.c. -CG

Thu Oct  1 21:22:05 CEST 2015
	Releasing libmicrohttpd 0.9.44. -CG

Wed Sep 30 21:05:38 CEST 2015
	Various fixes for W32 VS project files. -EG

Fri Sep 25 09:49:10 CEST 2015
	Fix digest authentication with URL arguments where
	value-less keys are given before the last argument.
	Thanks to MA for reporting. -CG

Tue Sep 22 19:17:54 CEST 2015
	Do not use shutdown() on listen socket if MHD_USE_PIPE_FOR_SHUTDOWN
	is set. -CG

Wed Sep 16 11:06:02 CEST 2015
	Releasing libmicrohttpd 0.9.43. -CG

Wed Sep  2 16:50:31 CEST 2015
 	Call resume_suspended_connections() when the user is running
	its own mainloop and calls MHD_run_from_select() to support
	resuming connections with external select. -FC

Sun Aug 30 14:53:51 CEST 2015
	Correct documentation as to when MHD_USE_EPOLL_LINUX_ONLY
	is allowed. -CG

Thu Aug 27 09:38:44 CEST 2015
	Reimplement monotonic clock functions for better
	support various platforms.
	Print more information during configure. -EG

Fri Aug 14 14:13:55 CEST 2015
	Export MHD_get_reason_phrase_for() symbol. -CG

Sat Aug  8 12:19:47 CEST 2015
	Added checks for overflows and buffer overruns, fixed
	possible buffer overrun.
	Updated md5 implementation.
	Fixed many compiler warning (mostly for VC compiler). -EG

Tue Aug  4 13:50:23 CEST 2015
	Fix failure to properly clean up timed out connections
	if running in external select mode without listen socket,
	which caused busy waiting until new connections arrived.
	(Fixes #3924, thanks to slimp for reporting and testcase). -CG

Sun Aug  2 19:08:20 CEST 2015
	Ignore close() errors on sockets except for EBADF,
	fixes #3926. -CG

Sat Jun 27 22:16:27 CEST 2015
	Make sure to decrement connection counter before
	calling connection notifier so that
	MHD_DAEMON_INFO_CURRENT_CONNECTIONS does not
	present stale information (relevant if this is
	used for termination detection of a daemon
	stopped via MHD_quiesce_daemon()). Thanks to
	Markus Doppelbauer for reporting. -CG

Fri Jun 26 23:17:20 CEST 2015
	Fix (automatic) handling of HEAD requests with
	MHD_create_response_from_callback() and HTTP/1.1
	connection keep-alives. Thanks to Cristian Klein
	for reporting. -CG

Tue Jun 09 18:30:17 CEST 2015
	Add new functions MHD_create_response_from_fd64() and
	MHD_create_response_from_fd_at_offset64(). -EG

Thu Jun  4 13:37:05 CEST 2015
	Fixing memory leak in digest authentication. -AW

Wed Jun 03 21:23:47 CEST 2015
	Add deprecation compiler messages for deprecated functions
	and macros. -EG

Fri May 29 12:23:01 CEST 2015
	Fixing digest authentication when used in combination
	with escaped characters in URLs. -CG/AW

Wed May 13 11:49:09 CEST 2015
	Releasing libmicrohttpd 0.9.42. -CG

Wed May 13 11:33:59 CEST 2015
	Fix off-by-one in MHD_start_daemon_va() error handling logic
	when initialization of threads for thread pool fails for some
	reason. -CG/JC

Thu May  7 17:05:46 CEST 2015
	Add support for poll() in W32. -EG

Wed May  6 18:07:38 CEST 2015
	Fix #3784: actually implement MHD_CONNECTION_INFO_SOCKET_CONTEXT. -asherkin

Thu Apr 30 00:03::49 CEST 2015
	Releasing libmicrohttpd 0.9.41. -CG

Thu Apr 30 00:02:33 CEST 2015
	Fix issue where resumed connections would not continue
	unless other requests are active in certain
	event-loop modes. Thanks to Mike Castillo for reporting. -CG

Wed Apr 15 03:16:18 CEST 2015
	Fixing issue #3753 (testcase issue). -CG

Wed Apr 15 00:30:34 CEST 2015
	Fix looping issue when using MHD_USE_POLL_INTERNALLY
	and a client times out. -LB

Sun Apr 12 21:48:50 CEST 2015
	Fix looping issue when combining MHD_USE_EPOLL_LINUX_ONLY
	with HTTPS and slow clients. -CG

Fri Apr 10 22:02:27 CEST 2015
	Fix logic to add "Connection: Close" that was broken in 0.9.38
	when adding MHD_RF_HTTP_VERSION_1_0_ONLY. -CG

Fri Apr 10 00:38:40 CEST 2015
	Ensure fast termination in MHD_USE_THREAD_PER_CONNECTION
	mode on W32 by using signal pipe. -CG

Thu Apr  9 09:01:15 CEST 2015
	Fixing issue with undrained signal pipe when using
	MHD_USE_SELECT_INTERNALLY and MHD_USE_POLL in combination
	with MHD_resume_connection(), causing 100% CPU usage. -DD

Tue Apr  7 00:12:36 CEST 2015
	Releasing libmicrohttpd 0.9.40. -CG

Sat Apr  4 18:28:24 CEST 2015
	Fix potential deadlock issue in MHD_USE_THREAD_PER_CONNECTION
	mode if shutdown is initiated while connections are active. -CG

Sat Apr  4 17:48:13 CEST 2015
	Fix issue in thread-pool mode where a MHD_stop_daemon()
	might not reach threads that stopped listening because
	we hit the maximum number of concurrent connections and
	the option MHD_USE_PIPE_FOR_SHUTDOWN was also not used.
	Testcase added as well. -CG

Fri Apr  3 12:55:31 CEST 2015
	Update HTTPS testcases to avoid SSLv3, as SSLv3 is dead.

Fri Apr  3 12:25:28 CEST 2015
	Do not enforce FD_SETSIZE-limit on worker control
	pipe when using MHD_USE_EPOLL_LINUX_ONLY (#3751). -MH/CG

Tue Mar 31 10:28:26 CEST 2015
	Adding MHD_OPTION_NOTIFY_CONNECTION,
	MHD_CONNECTION_NOTIFY_STARTED,
	MHD_CONNECTION_NOTIFY_CLOSED and
	MHD_CONNECTION_INFO_SOCKET_CONTEXT to allow
	applications to trigger operations when TCP
	connections start or end, instead of just
	exposing HTTP requests starting and ending. -RG/CG

Thu Feb 26 09:55:43 CET 2015
	Fixing bug that prevented MHD_OPTION_HTTPS_MEM_DHPARAMS
	from working within a MHD_OPTION_ARRAY. -DD

Sun Feb  8 01:24:38 CET 2015
	Adding MHD_OPTION_HTTPS_KEY_PASSWORD as proposed by
	Andrew Basile. -CG/AB

Wed Feb  4 20:34:22 CET 2015
	Fix issue where for HTTP/1.0-clients that set
	Connection: Keep-Alive header a response of
	indefinite size was generated with chunked encoding. -CG

Sun Jan 18 20:09:06 CET 2015
	Fix potential infinite loop on shutdown in multi-threaded mode
	under certain conditions. -CG

Mon Dec 22 16:33:18 CET 2014
	Releasing 0.9.39. -CG

Mon Dec 22 13:02:36 CET 2014
	Fix generated compiler flags for Solaris Studio linker (#3584). -CG

Sat Dec 20 00:35:40 CET 2014
	Adding MHD_http_unescape() to public API (#3585). -CG
	Updating documentation to document
	MHD_is_feature_supported(). -CG

Thu Dec  4 00:43:10 CET 2014
	If "Connection: upgrade" is requested, do not add
	"Connection: Keep-Alive" in the response. -GJ

Tue Nov 18 13:52:29 CET 2014
	Call MHD_cleanup_connections() during MHD_DAEMON_INFO_CURRENT_CONNECTIONS
	processing for more accurate results. -MS

Wed Oct 29 20:45:21 CET 2014
	Adding MHD_OPTION_LISTENING_ADDRESS_REUSE option allowing clients
	to force allowing re-use of the address:port combination
	(SO_REUSEPORT). -MS

Wed Oct 29 16:27:05 CET 2014
	Adding MHD_DAEMON_INFO_CURRENT_CONNECTIONS to allow clients
	to query the number of active connections. -MS

Fri Oct  3 14:28:58 CEST 2014
	Releasing 0.9.38. -CG

Mon Sep 29 22:25:34 CEST 2014
	Properly decode '+' in URL-encoded POST data. -CG/KM

Fri Sep 12 17:32:09 CEST 2014
	Fix --disable-dauth configure option (#3543). -doostee

Thu Jun 26 21:06:04 CEST 2014
	Fix failure to terminate 'instantly' in thread-per-connection
	mode if there is a client with open connections.
	Thanks to Kenneth Mastro for reporting. -CG

Sun Jun 22 12:22:08 CEST 2014
	Actually, avoid locking on response as responses must
	not be modified in a connection-specific way; instead
	modify the connection's data buffer to add missing
	responses headers.  If we are forced to add
	"Connection: close", suppress output of conflicting
	application-provided "Connection: Keep-Alive" header. -CG

Sun Jun 22 00:22:08 CEST 2014
	Lock on response if adding headers, needed if response
	object is shared across threads and connections. -CG

Thu Jun 19 17:32:32 CEST 2014
	Ensure that listen FD is bound to epoll FD even before
	MHD_run() is called if running with MHD_USE_EPOLL_LINUX_ONLY
	in combination with 'external select' mode.  Thanks to
	Marcos Pindado Sebastian for reporting. -CG

Sun Jun  8 15:10:44 CEST 2014
	Add 'MHD_set_response_options' as a way to set per-response
	flags.  Add flag to force HTTP 1.0-only conservative
	behavior, in particular suppressing adding "Connection"
	headers. -CG

Mon Jun  2 00:03:28 CEST 2014
	Added back unescaping for URI path (#3413) but without
	unescaping '+' (#3371) to remain compatible with
	MHD 0.9.34 and before.  Note that applications providing
	a custom MHD_OPTION_UNESCAPE_CALLBACK are no longer expected
	to replace '+' with ' ', as that is now done separately for
	the locations where this transformation is appropriate.
	Releasing 0.9.37. -CG

Wed May 28 15:30:56 CEST 2014
	Properly applying patch that was supposed to be
	committed on "May  2 20:22:45 CEST 2014" to address
	infinite loop (DoS) when HTTP connection is reset (#3392). -GM

Sun May 25 20:18:27 CEST 2014
	Fixed W32 build issues. -EG
	Releasing 0.9.36. -CG

Sat May 17 06:47:00 CEST 2014
	Fix notifying client about completed request twice
	under certain circumstances. -CG

Tue May 13 18:24:37 CEST 2014
	Fix accidental transmission of footer termination '\r\n'
	for responses with zero byte payload and non-chunked
	encoding (#3397).  Thanks to amatus for reporting. -CG

Sun May  4 11:05:26 CEST 2014
	Fix gnutls header check to make it cross-compile aware. -BK

May  2 20:22:45 CEST 2014
	Fix infinite loop (DoS) when HTTP connection is reset (#3392). -GM
	Fix possible issue from combination of epoll and suspend/resume
	logic if edge trigger event is lost; also simplify logic to
	maintain simpler invariants on the epoll state. -CG
	Use OpenSSL cipher list "HIGH" in libmicrospdy (#3391). -CG
	Releasing 0.9.35. -CG

Thu Apr 10 09:39:38 CEST 2014
	Removed unescaping for URI path (#3371) as '+' should not
	be converted to space in accordance with
	http://www.w3.org/TR/html401/appendix/notes.html#ampersands-in-uris
	and http://www.w3.org/TR/html401/interact/forms.html#h-17.13.4.1
	Note that we now also no longer convert '#38;' to '&'; if needed,
	the application needs to apply unescaping to the path of the URI
	itself (before, MHD unescaped '#38;' but not '&amp;', so this
	inconsistency was now resolved by simply not unescaping anything
	before the first '&'). -CG

Tue Apr 08 15:35:44 CET 2014
	Added support for W32 native threads.
	Added --with-threads=LIB configure parameter. -EG

Mon Apr  7 13:25:30 CEST 2014
	Add MHD_OPTION_HTTPS_MEM_DHPARAMS to allow applications
	to enable PFS. -HB/CG

Tue Apr 01 07:10:23 CET 2014
	Added usage of native mutex on W32. -EG

Sat Mar 29 16:12:03 CET 2014
	Added MHD_is_feature_supported() function. -EG

Thu Mar 27 14:47:54 CET 2014
	Used larger FD_SETSIZE internally on W32.
	Extended API to work with non-default FD_SETSIZE. -EG

Tue Mar 25 12:53:55 CET 2014
	Fix limiting by IPv6 address. -EG

Tue Mar 25 09:06:13 CET 2014
	Added more FD_SETSIZE checks.
	Implemented FD_SETSIZE checks for W32. -EG

Wed Mar 05 13:15:05 CET 2014
	Cleanup and refactoring of configure.ac.
	m4 macros updated.
	Custom configure macros replaced with autoconf archive macros.
	SPDY disabled by default on W32.
	Changed configure flag from '--disable-pipe' to
	'--enable-socketpair'.
	Added configure flags '--disable-doc' and '--disable-examples'.
	Narrowed down extrenal lib specific compiler and linker flags
	usage. -EG

Wed Feb 26 17:42:34 CET 2014
	Refactoring of configure.ac: custom macros replaced with macros
	from Autoconf Archive.
	Minor corrections of configure.ac.
	Excluded pthread flags from global flags, pthread now used only
	where required.
	W32: fixed .dll resource compilation with '-isystem' CPPFLAG.
	W32: improved header compatibility with MSVC.
	W32: now tested on Win64, compiled by MinGW-w64. -EG

Mon Feb 24 23:13:53 CET 2014
	Added support for TCP FASTOPEN. -SHT
	Releasing 0.9.34. -CG

Thu Feb 20 14:17:05 CET 2014
	W32: Added creation of libmicrohttpd.lib, libmicrohttpd.def,
	libmicrohttpd.exp and libmicrohttpd-static.lib for easy use
	compiled MHD with MSVC.
	W32: Use MS lib.exe tool if available for creating MSVC staff.
	W32: Added .dll information resource. -EG

Tue Feb 18 19:46:45 CET 2014
	Removed dependency on plibc for simpler compilation for W32.
	Added configure option "--disable-pipes" to use socketpairs
	instead of pipes for signalling to child threads. Pipes are
	always disabled on W32.
	Some code refactoring. -EG

Sat Feb  8 15:08:35 CET 2014
	Corrected some uses of 'int' vs. 'size_t'. -EG/CG

Wed Jan 22 09:44:33 CET 2014
	MHD_USE_DUAL_STACK in libmicrohttpd currently just *inhibits
	setting* the IPV6_V6ONLY socket option, but per Microsoft's
	documentation the default on Windows is that this is enabled, thus
	MHD_USE_DUAL_STACK will not work (since it leaves the
	default). libmicrohttpd should probably just unconditionally set
	IPV6_V6ONLY to the desired value when the option is available. -LJ

Wed Jan  1 21:38:18 CET 2014
	Allow Keep-Alive with HTTP 1.0 (if explicitly requested),
	and automatically set "Connection: Keep-Alive" in response
	in this case as well. -CG

Tue Dec 24 12:27:39 CET 2013
	Adding explicit annotations to hide symbols that are not for
	export in the C code (gcc 4.0 or higher only). -CG

Sun Dec 22 14:54:30 CET 2013
	Adding a few lines to avoid warnings from picky compilers. -CG

Sat Dec 21 17:26:08 CET 2013
	Fixed an issue with a missing argument in the postexample.
	Fixed issue with bogus offset increment involving sendfile
	on GNU/Linux.  Adding support for SNI.
	Releasing 0.9.33. -CG

Mon Dec  9 21:41:57 CET 2013
	Fix for per-worker daemon pipes enabled with
	MHD_USE_SUSPEND_RESUME that were not closed in
	MHD_stop_daemon. -MH

Sat Dec  7 00:44:49 CET 2013
	Fixing warnings and build issue if --disable-https is given
	to configure. -CG

Tue Dec  3 21:25:56 CET 2013
	Security fix: do not read past 0-terminator when unescaping
	strings (thanks to Florian Weimer for reporting).
	Releasing 0.9.32. -CG

Tue Dec  3 21:05:38 CET 2013
	Signaling n times for shutdown works, but for resume we need to
	wake up the correct daemon. Even if we signal n times in that
	case also, there's no guarantee that some daemon can't run
	through its select loop more than once before the daemon we want
	to wake up gets a chance to read.  Thus we need a signal pipe
	per thread in the thread pool IF MHD_suspend_connection is used.
	This introduces a new flag MHD_USE_SUSPEND_RESUME to add those
	additional pipes and only allow MHD_suspend_connection to be
	used in conjunction with this flag.

	Also, as MHD_resume_connection() will be called on a non-daemon
	thread, but none of the queue insert/delete calls are thread safe,
	we need to be concerned about (a) corrupting the queue, and (b)
	having to add mutex protection around every access to the queues,
	including loops through timer queues, etc. This wasn't a problem
	before adding resume; even suspend should be safe since it happens
	in a callback from the daemon.

	I think it's easier to (a) have MHD_suspend_connection() move the
	connection to a suspended queue, (b) have MHD_resume_connection()
	mark the connection as resuming, and then (c) do all the actual
	queue manipulations in MHD_select (poll, epoll, etc.) to move the
	resumed connections back to their normal queues, in response to
	the wake up. The changes are simpler & cleaner. There is a cost to
	the basic select loop that is avoided by making suspend/resume a
	startup option. The per-worker pipes can then also be enabled only
	with that option set. -MH

Fri Nov 29 20:17:03 CET 2013
	Eliminating theoretical stack overflow by limiting length
	of URIs in authentication headers to 32k (only applicable
	if the application explicitly raised the memroy limits,
	and only applies to MHD_digest_auth_check). Issue was
	reported by Florian Weimer. -CG

Tue Nov 26 01:26:15 CET 2013
	Fix race on shutdown signal with thread pool on non-Linux
	systems by signalling n times for n threads. -CG

Sun Nov 24 13:41:15 CET 2013
	Introduce state to mark connections in suspended state (with
	epoll); add missing locking operations in MHD_suspend_connection.
	Fix definition of MHD_TLS_CONNECTION_INIT.  -MH/JC

Wed Oct 30 09:34:20 CET 2013
	Fixing issue in PostProcessor when getting partial boundary
	at the beginning, expanding test suite. -CG

Sun Oct 27 15:19:44 CET 2013
	Implementing faster processing of upload data in multipart
	encoding (thanks to performance analysis by Adam Homolya). -CG

Thu Oct 24 10:40:03 CEST 2013
	Adding support for connection flow control via
	MHD_suspend_connection and MHD_resume_connection. -CG

Sat Oct 19 16:40:32 CEST 2013
	Releasing libmicrohttpd 0.9.31. -CG

Mon Sep 23 20:24:48 CEST 2013
	Fixing build issues on OS X with CLOCK_MONOTONIC not being
	implemented on OS X. -CG

Mon Sep 23 14:15:00 CEST 2013
	Make libmicrohttpd play nicely with upcoming libgcrypt 1.6.0. -CG

Fri Sep 20 17:01:37 CEST 2013
	Improved configure checks for cURL. -CG

Wed Sep 18 18:29:24 CEST 2013
	Signal connection termination as OK (and not as ERROR) if the
	stream was terminated by the callback returning
	MHD_CONTENT_READER_END_OF_STREAM. Also, release response
	mutex before calling the termination callback, to avoid
	possible deadlock if the client destroys the response in
	the termination callback (due to non-recursiveness of the
	lock). -CG

Wed Sep 18 14:31:35 CEST 2013
	Adding #define MHD_HTTP_HEADER_ACCESS_CONTROL_ALLOW_ORIGIN. -CG

Tue Sep 17 21:32:47 CEST 2013
	Also pass MHD connection handle in URI log callback. -CG

Fri Sep  6 10:00:44 CEST 2013
	Improved check for proper OpenSSL version for
	libmicrospdy. -CG

Wed Sep  4 17:23:15 CEST 2013
	Set IPV6_V6ONLY socket option correctly when IPv6 is
	enabled (MHD_USE_IPv6) but not dual stack
	(MHD_USE_DUAL_STACK) -MW

Mon Sep  2 22:59:45 CEST 2013
	Fix use-after-free in epoll()-mode on read error.
	Releasing libmicrohttpd 0.9.30. -CG

Sun Sep  1 21:55:53 CEST 2013
	Fixing build issues on FreeBSD. -CG

Fri Aug 30 13:53:04 CEST 2013
	Started to implement #3008 (RFC 2616, section 8.1.4
	says HTTP server SHOULD terminate connection if the
	client closes it for writing via TCP FIN, so we should
	continue to try to read and react differently
	if recv() returns zero). -CG

Wed Aug 28 18:40:47 CEST 2013
	Fix #3007 (build issue if messages are disabled). -CG

Tue Aug 27 18:39:08 CEST 2013
	Fix build issue if SOCK_NONBLOCK/EPOLL_CLOEXEC are not
	defined (as is the case on older glibc versions). -CG

Fri Aug 23 14:28:02 CEST 2013
	Releasing libmicrohttpd 0.9.29. -CG

Mon Aug 12 23:51:18 CEST 2013
	Updated manual, documenting W32 select/shutdown issue. -CG

Sat Aug 10 21:01:18 CEST 2013
	Fixed #2983. -CG

Sat Aug 10 20:39:27 CEST 2013
	Use 'errno' to indicate why 'MHD_add_connection' failed
	(#2984). -CG

Sat Aug 10 17:31:31 CEST 2013
	Disable use of 'shutdown' on W32 always as winsock
	doesn't properly behave with half-closed connections
	(see http://www.chilkatsoft.com/p/p_299.asp). -CG/LRN

Thu Aug  8 07:55:07 CEST 2013
	Fixing issue with pipelining not working as desired. -CG

Wed Aug  7 08:17:40 CEST 2013
	Removing dependency on liberty (on W32). -MC

Fri Aug  2 20:55:47 CEST 2013
	Fix HTTP 1.1 compliance with respect to not returning
	content-length headers for successful "CONNECT" requests.
	Note that for unsuccessful "CONNECT" requests with an
	empty response body, users must now explicitly set the
	content-length header. -CG

Sun Jul 28 16:35:17 CEST 2013
	Fixing build issue (missing #ifdef) in conjunction with
	--disable-messages. -blueness

Sat Jul 20 12:35:40 CEST 2013
	Fixing combination of MHD_USE_SSL and MHD_USE_EPOLL_LINUX_ONLY. -CG

Fri Jul 19 09:57:27 CEST 2013
	Fix issue where connections were not cleaned up when
	'MHD_run_from_select' was used.  Adding experimental
	TURBO mode.
	Releasing libmicrohttpd 0.9.28. -CG

Sun Jul 14 19:57:56 CEST 2013
	Removing 'shutdown' calls that happen just before close or
	that are for read-only and for a client that has already
	stopped sending anyway (thus reducing number of system calls
	slightly). -CG

Sun Jul 14 19:37:37 CEST 2013
	Name MHD worker threads on glibc >= 2.12. -,L4X[o](B

Fri Jul  5 12:05:01 CEST 2013
	Added MHD_OPTION_CONNECTION_MEMORY_INCREMENT to allow users
	to specify a custom value for incrementing read buffer
	sizes (#2899). -MH

Fri Jun 28 14:05:15 CEST 2013
	If we shutdown connection for reading on POST due to error,
	really do not process further requests even if we already
	read the next request from the connection.  Furthermore, do
	not shutdown connections for reading on GET/HEAD/etc. just
	because	the application queued a response immediately ---
	reserve that behavior for PUT/POST. -CG

Tue Jun 25 15:08:30 CEST 2013
	Added option 'MHD_USE_DUAL_STACK' to support a single
	daemon for IPv4 and IPv6 without the application having
	to do the binding. -CG

Mon Jun 24 22:33:34 CEST 2013
	Finished integration with epoll, including benchmarking and
	documentation. -CG

Sun Jun 23 15:28:13 CEST 2013
	Added option 'MHD_USE_PIPE_FOR_SHUTDOWN' to cleanly support
	'MHD_quiesce_daemon' with thread pools and per-connection
	threads (we then need a pipe for shutdown, but if
	'MHD_quiesce_daemon' is not used, we do not want to
	require the use of a pipe; introducing the pipe after
	the threads have been started can also fail, so the
	application needs to tell us early on). -CG

Sat Jun 22 20:24:17 CEST 2013
	Removed locking calls for thread modes that do not need them.
	Reorganized way to obtain connection's event loop state.
	Added sorted XDLL for connections with default timeout to
	avoid having to loop over all connections to determine current
	timeout (custom per-connection timeouts are in another list
	which is iterated each time). -CG

Fri Jun 21 20:55:48 CEST 2013
	Preparing build system and tests for epoll support. -CG

Tue May 21 14:34:36 CEST 2013
	Improving configure tests for OpenSSL and spdylay to
	avoid build errors in libmicrospdy code if those libraries
	are not present. -CG

Mon May 20 12:29:35 CEST 2013
	Added MHD_CONNECTION_INFO_CONNECTION_FD to allow clients
	direct access to connection socket; useful for COMET
	applications that need to disable NAGLE (#2886). -CG

Mon May 15 12:49:01 CEST 2013
	Fixing #2859. -CG

Sun May  5 21:44:08 CEST 2013
	Merged libmicrospdy code with libmicrohttpd build system
	(no major changes to libmicrospdy itself yet). -CG

Sun May  5 20:13:59 CEST 2013
	Improved documentation and code style a bit.
	Releasing libmicrohttpd 0.9.27. -CG

Thu Apr 25 13:08:10 CEST 2013
	Added 'MHD_quiesce_daemon' to allow application to stop
	processing new incoming connections while finishing
	ongoing requests. -CG

Sun Mar 31 23:17:13 CEST 2013
	Added MHD demonstration code 'src/examples/demo.c'. -CG

Sun Mar 31 20:27:48 CEST 2013
	Adding new API call 'MHD_run_from_select' to allow programs
	running in 'external select mode' to reduce the number of
	'select' calls by a factor of two. -CG

Sun Mar 31 20:03:48 CEST 2013
	Performance improvements, updated documentation.
	Make better use of available memory pool memory for
	reading (especially important for large POST uploads);
	improve post processor speed by internally adjusting the
	buffer size by 4 bytes to ensure "round" IO sizes given
	a "round" post processor buffer size argument.  Note
	that applications that previously added 4 bytes to the
	post processor buffer size might now perform worse.
	Using the new 'demo' example, POST upload speed
	increased from ~90 MB/s to ~120 MB/s for a large file
	(note that the improvement comes from better aligned
	disk IO; without disk IO, the speed was (and remains)
	at ~1500 MB/s on this system). -CG

Fri Mar 29 16:44:29 CET 2013
	Renaming testcases to consistenly begin with test_;
	Changing build system to build examples in doc/.
	Releasing libmicrohttpd 0.9.26. -CG

Thu Mar  7 10:13:08 CET 2013
	Fix bug in postprocessor URL parser (#2818). -jgresula

Mon Mar  4 13:45:35 CET 2013
	Fix dropping of SSL connections if uptime is less than
        MHD_OPTION_CONNECTION_TIMEOUT due to integer underflow (#2802). -greed

Fri Mar  1 01:11:57 CET 2013
	Fully initialize cleanup mutex struct for each thread (#2803). -Ulion

Wed Feb  6 01:51:52 CET 2013
	Releasing libmicrohttpd 0.9.25. -CG

Fri Feb  1 10:19:44 CET 2013
	Handle case where POST data contains "key=" without value
	at the end and is not new-line terminated by invoking the
	callback with the "key" during MHD_destroy_post_processor (#2733). -CG

Wed Jan 30 13:09:30 CET 2013
	Adding more 'const' to allow keeping of reason phrases in ROM.
	(see mailinglist). -CG/MV

Tue Jan 29 21:27:56 CET 2013
	Make code work with PlibC 0.1.7 (which removed plibc_init_utf8).
	Only relevant for W32. Fixes #2734. -CG

Sat Jan 26 21:26:48 CET 2013
	Fixing regression introduced Jan 6 (test on data_size instead
	of total_size. -CG

Fri Jan 11 23:21:55 CET 2013
	Also return MHD_YES from MHD_destroy_post_processor if
	we did not get '\r\n' in the upload. -CG

Sun Jan  6 21:10:13 CET 2013
	Enable use of "MHD_create_response_from_callback" with
	body size of zero. -CG

Tue Dec 25 16:16:30 CET 2012
	Releasing libmicrohttpd 0.9.24. -CG

Tue Dec 18 21:18:11 CET 2012
	Given both 'chunked' encoding and 'content-length',
	ignore the 'content-length' header as per RFC. -ES

Thu Dec  6 10:14:44 CET 2012
	Force adding "Connection: close" header to response if
	client asked for connection to be closed (so far, we
	did close the connection, but did not send the
	"Connection: close" header explicitly, which some clients
	seem to dislike. (See discussion on mailinglist).
	Also, if there is already a transfer-encoding other
	than 'chunked' set by the application, we also now close
	the connection if the response is of unknown size. -CG

Wed Dec  5 19:22:26 CET 2012
	Fixing parameter loss of POST parameters with IE8 and Chrome
	in the PostProcessor as the code failed to properly handle
	partial data. -MM

Fri Nov  9 21:36:46 CET 2012
	Releasing libmicrohttpd 0.9.23. -CG

Thu Nov  8 22:32:59 CET 2012
	Ship our own version of tsearch and friends if not provided by platform,
	so that MHD works nicely on Android. -JJ

Mon Oct 22 13:05:01 CEST 2012
	Immediately do a second read if we get a full buffer from
	TLS as there might be more data in the TLS buffers even if
	there is no activity on the socket. -CG

Tue Oct 16 01:33:55 CEST 2012
	Consistently use "#ifdef" and "#ifndef" WINDOWS, and not
	sometimes "#if". -CG

Sat Sep  1 20:51:21 CEST 2012
	Releasing libmicrohttpd 0.9.22. -CG

Sat Sep  1 20:38:35 CEST 2012
	Adding configure option to allow selecting support for basic
	and digest authentication separately (#2525). -CG

Thu Aug 30 21:12:56 CEST 2012
	Fixing URI argument parsing when string contained keys without
	equals sign (i.e. '&bar&') in the middle of the argument (#2531).
	Also replacing 'strstr' with more efficient 'strchr' when
	possible. -CG

Tue Aug 21 14:36:17 CEST 2012
	Use "int" instead of "enum X" in 'va_arg' calls to be nice to
	compilers that use 'short' (i.e. 8 or 16 bit) enums but pass
	enums still as "int" in varargs. (See discussion on mailinglist). -CG/MV

Tue Aug 21 14:31:54 CEST 2012
	Reduce default size in post processor buffer (for small systems;
	performance impact on large systems should be minimal). -CG/MV

Thu Jul 19 21:48:42 CEST 2012
	Releasing libmicrohttpd 0.9.21. -CG

Thu Jul 19 11:34:50 CEST 2012
	Consistently use 'panic' function instead of ever directly
	calling 'abort ()'.  Eliminating unused mutex in SSL mode.
	Removing check in testcases that fails depending on which
	version of gnuTLS is involved. -CG

Tue Jul 17 23:50:43 CEST 2012
	Stylistic code clean up.  Allowing lookup up of trailing values
	without keys using "MHD_lookup_connection_value" with a key of NULL
	(thus achieving consistency with the existing iterator API). -CG

Tue Jul 17 22:37:05 CEST 2012
	Adding experimental (!) code for MHD operation without listen socket. -CG

Tue Jul 17 22:15:57 CEST 2012
	Making sendfile test pass again on non-W32 systems. -CG

Mon Jul  9 13:43:35 CEST 2012
	Misc changes to allow testcases to pass on W32. -LRN

Sun Jul  8 15:05:31 CEST 2012
	Misc changes to fix build on W32. -LRN

Fri Jun 22 11:31:25 CEST 2012
	Make sure sockets opened by MHD are non-inheritable by default (#2414). -CG

Tue Jun 19 19:44:53 CEST 2012
	Change various uses of time(NULL) to new MHD_monotonic_time() function to
	make timeouts immune to the system real time clock changing. -MC

Tue Jun 12 21:35:00 CEST 2012
	Adding 451 status code. -CG

Thu May 31 13:33:45 CEST 2012
	Releasing 0.9.20. -CG

Tue May 29 13:55:03 CEST 2012
	Fixed some testcase build issues with disabled post processor. -CG

Tue May 29 13:45:15 CEST 2012
	Fixing bug where MHD failed to call connection termination callback
	if a connection either was closed due to read errors or if MHD
	was terminated with certain threading modes.  Added new
	termination code MHD_REQUEST_TERMINATED_READ_ERROR for the
	read-termination cause. -CG

Thu Mar 15 23:47:53 CET 2012
	Eliminating code clone in tls connection read/write handlers. -CG

Fri Mar  2 23:44:56 CET 2012
	Making sure that MHD_get_connection_values iterates over the
	headers in the order in which they were received. -CG

Wed Feb  1 09:39:12 CET 2012
	Fixed compilation problem on MinGW. -BS

Tue Jan 31 17:50:24 CET 2012
	Releasing 0.9.19. -CG

Mon Jan 30 20:02:34 CET 2012
	Fixed handling of garbage prior to first multipart boundary
	(#2126). -woof

Fri Jan 27 11:00:43 CET 2012
	Fixed postprocessor failure for applications that enclosed boundary
	in quotes (#2120). -woof

Tue Jan 24 16:07:53 CET 2012
	Added configure check for sin_len in 'struct sockaddr' and adding
	code to initialize this field if it exists now. -CG

Mon Jan 23 14:02:26 CET 2012
	Fixed double-free if specified cipher was not valid (during
	MHD_daemon_start).  Releasing 0.9.18. -CG

Thu Jan 19 22:11:12 CET 2012
	Switch to non-blocking sockets for all systems but Cygwin
	(we already used non-blocking sockets for GNU/Linux); also
	use non-blocking sockets on Cygwin for HTTPS as this is
	required to avoid DoS-by-partial-record via gnutls.  On
	Cygwin, #1824 implies that we need to use blocking sockets
	for HTTP on Cygwin for now. -CG

Thu Jan 19 17:46:05 CET 2012
	Fixing use of uninitialized 'earliest_deadline' variable in
	MHD_get_timeout which can lead to returning an incorrect
	(too early) timeout (#2085). -tclaveirole

Thu Jan 19 13:31:27 CET 2012
	Fixing digest authentication for GET requests with URI arguments
	(#2059). -CG

Sat Jan  7 17:30:48 CET 2012
	Digest authentication expects nonce count in base 16, not base 10
	(#2061). -tclaveirole

Thu Jan  5 22:01:37 CET 2012
	Partial fix for #2059, digest authentication with GET arguments. -CG

Thu Dec  1 15:22:57 CET 2011
	Updated authorization_example.c to actually demonstrate the current
	MHD API. -SG

Mon Nov 21 18:51:30 CET 2011
	Added option to suppress generation of the 'Date:' header to be
	used on embedded systems without RTC.  Documented the new option
	and the configure options. -CG

Sat Nov 19 20:08:40 CET 2011
	Releasing 0.9.17. -CG

Fri Nov 18 20:17:22 CET 2011
	Fixing return value of MHD_get_timeout if timeouts are not in use.
        (#1914). -rboulton

Sun Nov 13 13:34:29 CET 2011
	Trying to fix accidental addition of a "Connection: close" footer
	under certain (rare) circumstances. -CG

Fri Nov  4 10:03:00 CET 2011
	Small updates to the tutorial.
	Releasing 0.9.16. -CG

Thu Nov  3 10:14:59 CET 2011
	shutdown(RDWR) fails on OS X after shutdown(RD), so only use
	shutdown(WR) if we already closed the socket for reading (otherwise
	OS X might not do shutdown (WR) at all). -CG

Tue Nov  1 18:51:50 CET 2011
	Force adding of 'Connection: close' to the header if we (for whatever
	reason) are shutting down the socket for reading (see also
	#1760). -CG

Thu Oct 27 14:16:34 CEST 2011
	Treat EAGAIN the same way as EINTR (helps on W32). -LRN

Wed Oct 12 10:40:12 CEST 2011
	Made sockets blocking again for non-Linux platforms as non-blocking
	sockets cause problems (#1824) on Cygwin but offer better performance
	on Linux (see change on August 11 2011). -CG/pross

Fri Oct  7 19:50:07 CEST 2011
 	Fixed problems with testcases on W32. -LRN

Fri Sep 30 17:56:36 CEST 2011
	Fixed MHD_CONNECTION_OPTION_TIMEOUT for HTTPS (#1811). -CG

Wed Sep 28 08:37:55 CEST 2011
	Releasing libmicrohttpd 0.9.15. -CG

Tue Sep 27 13:07:36 CEST 2011
	Added ability to access URL arguments of the form 'url?foo' (without
	'=').  Added testcase and updated documentation accordingly. -CG

Mon Sep 26 21:24:00 CEST 2011
	Only run response cleanup testcase if curl binary was found by
	configure. -CG

Wed Sep 21 09:53:18 CEST 2011
	Reverting to using pipes for signalling select on non-Linux
	platforms where shutdown-on-listen-sockets does not work. -WB/CG

Mon Sep 19 14:06:30 CEST 2011
	Fixing problem introduced with prompt response cleanup code. -CG

Wed Sep 14 13:43:26 CEST 2011
	Fixing minor memory leak if daemon with HTTPS support failed to
	initialize (#1766). -CG

Tue Sep 13 09:47:58 CEST 2011
	Try to release responses more promptly upon connection termination. -CG

Mon Sep 12 10:20:28 CEST 2011
	Releasing libmicrohttpd 0.9.14. -CG

Mon Sep 12 10:05:36 CEST 2011
	Added new function to allow setting of a custom timeout value
	for an individual connection (the MHD_set_connection_option is
	more generic, but this is currently the only use). -CG

Sat Sep 10 07:30:12 CEST 2011
	Documenting that MHD_CONNECTION_INFO_GNUTLS_CLIENT_CERT is not
	implemented and will not be implemented, and what to use instead. -CG

Fri Sep  9 13:42:20 CEST 2011
	Added testcase to demonstrate that response cleanup calling is
	working. No bug was found. -CG

Thu Aug 18 11:05:16 CEST 2011
	Fixed bug with wrong state transition if callback returned
	MHD_CONTENT_READER_END_OF_STREAM causing spurious extra callbacks
	to the handler (thanks to Jan Seeger for pointing it out). -CG/JS

Thu Aug 11 11:40:03 CEST 2011
	Changing sockets to be non-blocking as suggested by Eivind Sarto
	on the mailinglist. -CG

Mon Jul 25 16:13:15 CEST 2011
	Added a logo. -CG

Sat Jul 16 22:42:10 CEST 2011
	Change type of nonce to 'unsigned long int' to match return type
	from 'strtoul'.  Fixes ERANGE check which would have previously
	failed. -CG

Wed Jul 13 09:26:17 CEST 2011
	Fixing HTTP error status strings for certain high-numbered status codes.
	Added support for some more (non-standard) status codes.
	Releasing libmicrohttpd 0.9.13. -CG

Thu Jul  7 10:24:20 CEST 2011
	Adding performance measurements. -CG

Thu Jun 23 14:21:13 CEST 2011
	Releasing libmicrohttpd 0.9.12. -CG

Wed Jun 22 14:32:23 CEST 2011
	Force closing connection if either the client asked it or
	if the response contains 'Connection: close' (so far,
	only the client's request was considered). -CG/RV

Wed Jun 22 10:37:35 CEST 2011
	Removing listen socket from poll/select sets in
	MHD_USE_THREAD_PER_CONNECTION mode; using 'shutdown'
	on connection sockets to signal termination instead. -CG

Wed Jun 22 10:25:13 CEST 2011
	Eliminate unnecessary (and badly synchronized) calls to
	MHD_get_timeout in MHD_USE_THREAD_PER_CONNECTION mode.
	Document that this is not acceptable. -CG

Tue Jun 21 13:54:59 CEST 2011
	Fixing tiny memory leak in SSL code from 'gnutls_priority_init'.
	Fixing data race between code doing connection shutdown and
	connection cleanup.
	Changing code to reduce connection cleanup cost from O(n) to O(1).
	Cleaning up logging code around 'connection_close_error'. -CG

Sat Jun 11 13:05:12 CEST 2011
	Replacing use of sscanf by strtoul (#1688). -CG/bplant

Fri Jun  3 15:26:42 CEST 2011
	Adding MHD_CONNECTION_INFO_DAEMON to obtain MHD_Daemon
	responsible for a given connection. -CG

Wed May 25 14:23:20 CEST 2011
	Trying to fix stutter problem on timeout described by
	David Myers on the mailinglist (5/10/2011). -CG

Fri May 20 22:11:55 CEST 2011
	Fixed bug in testcase setup code causing crashes in
	tls_session_timeout_test on some systems.
	Releasing libmicrohttpd 0.9.11. -CG

Fri May 20 19:34:59 CEST 2011
	Fixed bug in parsing multipart/form-data with post processor where
	the code failed to add a 0-terminator in the correct position. -PP

Thu May 12 14:40:46 CEST 2011
	Fixed bug where if multiple HTTP request messages are piped in at once,
	microhttpd would call the handler with the wrong upload_data_size. -HZM

Thu May 12 14:40:08 CEST 2011
	Documented possible issue with off_t being sometimes
	32-bit and sometimes 64-bit depending on #includes. -CG

Sun May  8 21:52:47 CEST 2011
	Allow MHD_SIZE_UNKNOWN to be used in conjunction with
	MHD_create_response_from_fd (fixing #1679). -TG

Wed Apr 27 16:11:18 CEST 2011
	Releasing libmicrohttpd 0.9.10. -CG

Fri Apr  8 11:40:35 CEST 2011
	Workaround for cygwin poll brokenness. -TS

Sun Apr  3 13:56:52 CEST 2011
	Fixing compile error on OS X. -CG

Wed Mar 30 12:56:09 CEST 2011
	Initialize tv_usec in MHD_USE_THREAD_PER_CONNECTION with select
	and per-connection timeout. -CG

Tue Mar 29 14:15:13 CEST 2011
	Releasing libmicrohttpd 0.9.9. -CG

Tue Mar 29 14:11:19 CEST 2011
	Fixed call to mmap for memory pool, extended testcase to cover
	POLL. -CG

Wed Mar 23 23:24:25 CET 2011
	Do not use POLLIN when we only care about POLLHUP (significantly
	improves performance when using MHD_USE_THREAD_PER_CONNECTION
	in combination with MHD_USE_POLL). -ES

Sun Mar 20 09:16:53 CET 2011
	Fixing race when using MHD_USE_THREAD_PER_CONNECTION in combination
	with MHD_USE_POLL. -CG

Fri Mar 18 13:23:47 CET 2011
	Removing MSG_DONTWAIT which should not be needed and was presumably
	causing problems with EAGAIN under certain circumstances. -ES

Fri Mar 11 22:25:29 CET 2011
	Fixing bug in MHD_create_response_from_fd_at_offset with non-zero offsets. -ES

Sat Mar  5 22:00:36 CET 2011
	Do not use POLLRDHUP, which causes build errors on OS X / OpenSolaris
	(#1667). -CG

Fri Mar  4 10:24:04 CET 2011
	Added new API to allow MHD server to initiate connection to
	client (special use-case for servers behind NAT), thereby
	addressing #1661 (externally created connections).
	Releasing libmicrohttpd 0.9.8. -CG

Fri Mar  4 10:07:18 CET 2011
	Avoid using a pipe for signalling as well, just use server
	socket shutdown (also for thread-per-connection). -CG

Thu Mar  3 21:42:47 CET 2011
	Fixing issue where Base64 decode fails when char is defined
        as unsigned char  (Mantis 1666). -CG/tmayer

Tue Mar  1 13:58:04 CET 2011
	Allow use of 'poll' in combination with the external select mode.
	Avoid using pthread signals (SIGALRM), use pipe instead.
	Corrected timeout calculation (s vs. ms). -CG

Wed Feb 23 14:21:44 CET 2011
	Removing useless code pointed out by Eivind Sarto. -CG

Fri Feb 18 11:03:59 CET 2011
	Handle large (>2 GB) file transfers with sendfile on 32-bit
	systems better; handle odd sendfile failures by libc/kernel
	by falling back to standard 'SEND'. -CG

Sun Feb 13 10:52:29 CET 2011
	Handle gnutls receive error(s) for interrupted SSL
	connections better. -MS
	Releasing libmicrohttpd 0.9.7. -CG

Fri Feb 11 10:15:38 CET 2011
	Fixing parameter ordering in documentation (#1659). -wellska

Thu Jan 27 10:51:39 CET 2011
	Disable 'EXTRA_CHECKS's by default as suggested in #1652
 	(I guess it is time). -CG/timn

Thu Jan 27 10:48:55 CET 2011
	Removing bogus assertion in basic authentication code (#1651). -CG/timn

Tue Jan 25 14:10:45 CET 2011
	Releasing libmicrohttpd 0.9.6. -CG

Mon Jan 24 16:36:35 CET 2011
	Fixing compilation error if DAUTH_SUPPORT was 0 (#1646). -CG/bplant

Tue Jan 18 23:58:09 CET 2011
	Fixing hash calculation in digest auth; old function had
	collisions causing the browser to challenge users for
	authentication too often. -CG/AW

Fri Jan 14 19:19:45 CET 2011
	Removing dead code, adding missing new symbols to export list.
	Fixed two missing NULL checks after malloc operations. -CG

Mon Jan 10 14:07:33 CET 2011
	Releasing libmicrohttpd 0.9.5. -CG

Wed Jan  5 15:20:11 CET 2011
	Fixing double-locking on non-Linux platforms when using
	MHD_create_response_from_fd (#1639). -CG
	Avoid use of strndup for better portability (#1636). -CG

Tue Jan  4 13:07:21 CET 2011
	Added MHD_create_response_from_buffer, deprecating
	MHD_create_response_from_data.  Deprecating
	MHD_create_response_from_fd as well. -CG

Sun Dec 26 00:02:15 CET 2010
	Releasing libmicrohttpd 0.9.4. -CG

Sat Dec 25 21:57:14 CET 2010
	Adding support for basic authentication.
	Documented how to obtain client SSL certificates in tutorial. -MS

Thu Dec 23 15:40:36 CET 2010
	Increasing nonce length to 128 to support digest authentication
	with Opera (see #1633).

Mon Dec 20 21:22:57 CET 2010
	Added macro MHD_LONG_LONG to allow change of MHD's "long long" use
	to some other type on platforms that do not support "long long"
	(Mantis #1631). -CG/bplant

Sun Dec 19 19:54:15 CET 2010
	Added 'MHD_create_response_from_fd_at_offset'. -CG

Sun Dec 19 15:16:16 CET 2010
	Fixing --enable and --disable configure options to behave properly. -CG

Sun Dec 19 13:46:52 CET 2010
	Added option to specify size of stacks for threads created by MHD. -CG

Tue Nov 23 09:41:00 CET 2010
	Releasing libmicrohttpd 0.9.3. -CG

Thu Nov 18 23:10:36 CET 2010
	Fixing #1619 (testcases not working with NSS on Fedora). -CG/timn

Thu Nov 18 22:55:58 CET 2010
	Fixing #1621 (socket not closed under certain circumstances). -CG/jaredc

Wed Nov 17 12:16:53 CET 2010
	Allowing signalling of errors in generating chunked responses to
	clients (by closing connectins) using the new
	MHD_CONTENT_READER_END_WITH_ERROR ((size_t)-2) return value.  Also
	introducing MHD_CONTENT_READER_END_OF_STREAM constant instead
	of (size_t) -1 / SIZE_MAX.

Sun Nov 14 20:45:45 CET 2010
	Adding API call to generate HTTP footers in response. -CG

Sat Oct 16 12:38:43 CEST 2010
	Releasing libmicrohttpd 0.9.2. -CG

Tue Oct 12 15:41:51 CEST 2010
	Fixed issue with data received via SSL being delayed in the
	GNUtls buffer if sender stopped transmitting (but did not close
	the connection) and MHD buffer size was smaller than last fragment,
	resulting in possibly significantly delayed processing of
	incoming data.  -CG

Wed Sep 22 09:48:59 CEST 2010
	Changed port argument from 'unsigned short' to 'uint16_t'.
	Removed dead code when compiling with messages enabled.
	Minimal unrelated code cleanup. -CG

Tue Sep 21 15:12:41 CEST 2010
	Use "size_t" for buffer size instead of "int". -CG

Sat Sep 18 07:16:30 CEST 2010
	Adding support for SHOUTcast. -CG

Wed Sep 15 09:33:46 CEST 2010
	Fixed double-free. -CG/ES

Fri Sep 10 14:47:11 CEST 2010
	Releasing libmicrohttpd 0.9.1. -CG

Fri Sep 10 14:29:37 CEST 2010
	Adding proper nonce counter checking for digest authentication. -CG/AA

Sat Sep  4 21:55:52 CEST 2010
	Digest authentication now seems to be working. -CG/AA

Wed Sep  1 13:59:16 CEST 2010
	Added ability to specify external unescape function.
	"microhttpd.h" now includes the right headers for GNU/Linux
	systems unless MHD_PLATFORM_H is defined (in which case it
	is assumed that the right headers were already determined by
	some configure-like process). -CG

Tue Aug 31 15:39:25 CEST 2010
	Fixed bug with missing call to response cleanup in case of
	connection handling error (for example, after getting a SIGPIPE). -CG

Tue Aug 24 11:39:25 CEST 2010
	Fixed bug in handling EAGAIN from GnuTLS (caused
	needlessly dropped SSL connections). -CG

Sun Aug 22 16:49:13 CEST 2010
	Initial draft for digest authentication. -AA

Thu Aug 19 14:15:01 CEST 2010
	Changed code to enable error messages and HTTPS by default;
	added option to disable post processor API (use
	breaks binary compatibility, should only be done
	for embedded systems that require minimal footprint). -CG

Thu Aug 19 13:26:00 CEST 2010
	Patches for Windows to ease compilation trouble. -GT/CG

Sat Aug 14 15:43:30 CEST 2010
	Fixed small, largely hypothetical leaks.
	Reduced calls to strlen for header processing. -CG

Fri Aug  6 12:51:59 CEST 2010
	Fixing (small) memory leak on daemon-shutdown with
	SSL enabled. -CG/PG

Thu Aug  5 22:24:37 CEST 2010
	Fixing timeout bug on systems that think it's still
	1970 (can happen if system time not initialized). -CG

Mon Jul 26 10:46:57 CEST 2010
	Releasing libmicrohttpd 0.9.0. -CG

Sun Jul 25 14:57:47 CEST 2010
	Adding support for sendfile on Linux.  Adding support
	for systemd-style passing of an existing listen socket
	as an option.  IPv6 sockets now only bind to IPv6
	(if platform supports this). -CG

Sun Jul 25 11:10:45 CEST 2010
	Changed code to use external libgnutls code instead of
	the "fork".  Minor API changes for setting TLS options. -CG

Sun Jun 13 10:52:34 CEST 2010
	Cleaned up example code. -CG

Fri Apr 23 09:56:37 CEST 2010
	Do not return HTTP headers for requests without version
	numbers.  Do return HTTP version 1.0 if client requested
	HTTP version 1.1 (previously, we returned HTTP/1.1 even
	if the client specified HTTP/1.0).  -GM/CG

Sat Mar 13 09:41:01 CET 2010
	Releasing libmicrohttpd 0.4.6. -CG

Wed Mar 10 13:18:26 CET 2010
	Fixing bug in 100 CONTINUE replacement when handling POSTs
	(see report on mailinglist), with testcase. -CG/MC

Tue Feb 23 09:16:15 CET 2010
	Added configure check for endianness to define WORDS_BIGENDIAN
	which fixes SSL support on big endian architectures. -JA/CG

Sat Feb 20 10:01:09 CET 2010
	Added check for inconsistent options (MHD_OPTION_PROTOCOL_VERSION
	without MHD_USE_SSL) causing instant segfault. -JA/CG

Tue Feb  9 20:31:51 CET 2010
	Fixed issue with poll doing busy waiting. -BK/CG

Thu Jan 28 21:28:56 CET 2010
	Releasing libmicrohttpd 0.4.5. -CG

Thu Jan 28 20:35:48 CET 2010
	Make sure addresses returned by memory pool are
	aligned (fixes bus errors on Sparc). -CG

Thu Dec 17 20:26:52 CET 2009
	poll.h is not stricly required anymore. -ND

Fri Dec  4 13:17:50 CET 2009
	Adding MHD_OPTION_ARRAY. -CG

Mon Nov 16 14:41:26 CET 2009
	Fixed busy-loop in internal select mode for inactive
	clients with infinite connection timeout. -CG

Thu Nov 12 16:19:14 CET 2009
	Adding support for setting a custom error handler for
	fatal errors (previously, the implementation always
	called 'abort' in these cases). -CG/ND

Wed Nov 11 12:54:16 CET 2009
	Adding support for poll (alternative to select allowing
	for more than FD_SETSIZE parallel connections). -JM

Wed Oct 28 20:26:00 CET 2009
 	Releasing libmicrohttpd 0.4.4. -CG

Wed Oct 14 14:37:37 CEST 2009
	Fixing (rare) deadlock due to SELECT missing SIGALRM by
	making all SELECT calls block for at most 1s.  While this
	can in (rare) situations delay the shutdown by 1s, I think
	this is preferable (both performance and possibly portability-wise)
	over using a pipe for the signal. -CG

Sun Oct 11 14:57:29 CEST 2009
	Adding eCos license as an additional license for the
	non-HTTPS code of MHD. -CG

Sun Oct 11 11:24:27 CEST 2009
	Adding support for Symbian. -MR

Fri Oct  9 15:21:29 CEST 2009
	Check for error codes from pthread operations (to help with
	error diagnostics) and abort if something went wrong. -CG

Thu Oct  8 10:43:02 CEST 2009
	Added check for sockets being '< FD_SETSIZE' (just to be safe). -CG

Mon Oct  5 21:17:26 CEST 2009
	Adding "COOKIE" header string #defines. -CG

Mon Oct  5 08:29:06 CEST 2009
	Documenting default values. -CG

Fri Aug 28 22:56:47 CEST 2009
 	Releasing libmicrohttpd 0.4.3. -CG

Sun Aug 23 16:21:35 UTC 2009
	Allow MHD_get_daemon_info to return the daemon's listen socket.
	Includes a test case that uses this functionality to bind a server to
	an OS-assigned port, look the port up with getsockname, and curl it. -DR

Tue Aug  4 00:14:04 CEST 2009
	 Fixing double-call to read from content-reader callback for first
	 data segment (as reported by Alex on the mailinglist). -CG

Thu Jul 29 21:41:52 CEST 2009
 	 Fixed issue with the code not using the "block_size" argument
         given to MHD_create_response_from_callback causing inefficiencies
	 for values < 2048 and segmentation faults for values > 2048
	 (as reported by Andre Colomb on the mailinglist). -CG

Sun May 17 03:29:46 MDT 2009
 	 Releasing libmicrohttpd 0.4.2. -CG

Fri May 15 11:00:20 MDT 2009
	 Grow reserved read buffer more aggressively so that we are not
	 needlessly stuck reading only a handfull of bytes in each iteration. -CG

Thu May 14 21:20:30 MDT 2009
	 Fixed issue where the "NOTIFY_COMPLETED" handler could be called
	 twice (if a socket error or timeout occured for a pipelined
	 connection after successfully completing a request and before
	 the next request was successfully transmitted).  This could
	 confuse applications not expecting to see a connection "complete"
	 that they were never aware of in the first place. -CG

Mon May 11 13:01:16 MDT 2009
         Fixed issue where error code on timeout was "TERMINATED_WITH_ERROR"
         instead of "TERMINATED_TIMEOUT_REACHED". -CG

Wed Apr  1 21:33:05 CEST 2009
         Added MHD_get_version(). -ND

Wed Mar 18 22:59:07 MDT 2009
	 Releasing libmicrohttpd 0.4.1. -CG

Wed Mar 18 17:46:58 MDT 2009
	 Always RECV/SEND with MSG_DONTWAIT to (possibly) address
	 strange deadlock reported by Erik on the mailinglist ---
	 and/or issues with blocking read after select on GNU/Linux
	 (see select man page under bugs). -CG

Tue Mar 17 01:19:50 MDT 2009
	 Added support for thread-pools. -CG/RA

Mon Mar  2 23:44:08 MST 2009
	 Fixed problem with 64-bit upload and download sizes and
	 "-1" being used to indicate "unknown" by introducing
	 new 64-bit constant "MHD_SIZE_UNKNOWN". -CG/DC

Wed Feb 18 08:13:56 MST 2009
	 Added missing #include for build on arm-linux-uclibc. -CG/CC

Mon Feb 16 21:12:21 MST 2009
	 Moved MHD_get_connection_info so that it is always defined,
	 even if HTTPS support is not enabled. -CG

Sun Feb  8 21:15:30 MST 2009
	 Releasing libmicrohttpd 0.4.0. -CG

Thu Feb  5 22:43:45 MST 2009
	 Incompatible API change to allow 64-bit uploads and downloads.
	 Clients must use "uint64_t" for the "pos"
	 argument (MHD_ContentReaderCallback) and the "off"
	 argument (MHD_PostDataIterator) and the "size"
	 argument (MHD_create_response_from_callback) now.
	 Also, "unsigned int" was changed to "size_t" for
	 the "upload_data_size" argument (MHD_AccessHandlerCallback),
	 the argument to MHD_OPTION_CONNECTION_MEMORY_LIMIT,
	 the "block_size" argument (MHD_create_response_from_callback),
	 the "buffer_size" argument (MHD_create_post_processor) and
	 the "post_data_len" argument (MHD_post_process).  You may
	 need to #include <stdint.h> before <microhttpd.h> from now on. -CG

Thu Feb  5 20:21:08 MST 2009
	 Allow getting address information about the connecting
	 client after the accept call. -CG

Mon Feb  2 22:21:48 MST 2009
	 Fixed missing size adjustment for offsets for %-encoded
	 arguments processed by the post processor (Mantis #1447). -CG/SN

Fri Jan 23 16:57:21 MST 2009
	 Support charset specification (ignore) after content-type
	 when post-processing HTTP POST requests (Mantis #1443). -CG/SN

Fri Dec 26 23:08:04 MST 2008
	 Fixed broken check for identical connection address. -CG
	 Making cookie parser more RFC2109 compliant (handle
	 spaces around key, allow value to be optional). -CG

Sat Dec  6 18:36:17 MST 2008
	 Added configure option to disable checking for CURL support.
	 Added MHD_OPTION to allow specification of custom logger. -CG

Tue Nov 18 01:19:53 MST 2008
	 Removed support for untested and/or broken SSL features
	 and (largely useless) options. -CG

Sun Nov 16 16:54:54 MST 2008
	 Added option to get unparsed URI via callback.
	 Releasing GNU libmicrohttpd 0.4.0pre1. -CG

Sun Nov 16 02:48:14 MST 2008
	 Removed tons of dead code. -CG

Sat Nov 15 17:34:24 MST 2008
	 Added build support for code coverage analysis. -CG

Sat Nov 15 00:31:33 MST 2008
	 Removing (broken) support for HTTPS servers with
	 anonymous (aka "no") certificates as well as
	 various useless dead code. -CG

Sat Nov  8 02:18:42 MST 2008
	 Unset TCP_CORK at the end of transmitting a response
	 to improve performance (on systems where this is
	 supported). -MM

Tue Sep 30 16:48:08 MDT 2008
	 Make MHD useful to Cygwin users; detect IPv6 headers
	 in configure.

Sun Sep 28 14:57:46 MDT 2008
	 Unescape URIs (convert "%ef%e4%45" to "$BCf9q(B"). -CG

Wed Sep 10 22:43:59 MDT 2008
	 Releasing GNU libmicrohttpd 0.4.0pre0. -CG

Wed Sep 10 21:36:06 MDT 2008
	 Fixed data race on closing sockets during
	 shutdown (in one-thread-per-connection mode). -CG

Thu Sep  4 23:37:18 MDT 2008
	 Fixed some boundary issues with processing
	 chunked requests; removed memmove from a
	 number of spots, in favor of using an index into
	 the current buffer instead. -GS

Sun Aug 24 13:05:41 MDT 2008
	 Now handling clients returning 0 from response callback
	 as specified in the documentation (abort if internal
	 select is used, retry immediately if a thread per
	 connection is used). -CG

Sun Aug 24 12:44:43 MDT 2008
	 Added missing reason phrase. -SG

Sun Aug 24 10:33:22 MDT 2008
	 Fixed bug where MHD failed to transmit the response when
	 the client decided not to send "100 CONTINUE" during
	 a PUT/POST request. -CG

Wed Jul 16 18:54:03 MDT 2008
	 Fixed bug generating chunked responses with chunk sizes
	 greater than 0xFFFFFF (would cause protocol violations). -CG

Mon May 26 13:28:57 MDT 2008
	 Updated and improved documentation.
	 Releasing GNU libmicrohttpd 0.3.1. -CG

Fri May 23 16:54:41 MDT 2008
	 Fixed issue with postprocessor not handling URI-encoded
	 values of more than 1024 bytes correctly. -CG

Mon May  5 09:18:29 MDT 2008
	 Fixed date header (was off by 1900 years). -JP

Sun Apr 13 01:06:20 MDT 2008
	 Releasing GNU libmicrohttpd 0.3.0. -CG

Sat Apr 12 21:34:26 MDT 2008
	 Generate an internal server error if the programmer fails
	 to handle upload data correctly.  Tweaked testcases to
	 avoid running into the problem in the testcases.
	 Completed zzuf-based fuzzing testcases.  -CG

Sat Apr 12 15:14:05 MDT 2008
	 Restructured the code (curl-testcases and zzuf testcases
	 are now in different directories; code examples are in
	 src/examples/).
	 Fixed a problem (introduced in 0.2.3) with handling very
	 large requests (the code did not return proper error code).
	 If "--enable-messages" is specified, the code now includes
	 reasonable default HTML webpages for various build-in
	 errors (such as request too large and malformed requests).
	 Without that flag, the webpages returned will still be
	 empty.
	 Started to add zzuf-based fuzzing-testcases (these require
	 the zzuf and socat binaries to be installed). -CG

Fri Apr 11 20:20:34 MDT 2008
	 I hereby dub libmicrohttpd a GNU package. -Richard Stallman

Sat Mar 29 22:36:09 MDT 2008
	 Fixed bugs in handling of malformed HTTP requests
	 (causing either NULL dereferences or connections to
	 persist until time-out, if any). -CG

	 Updated and integrated TexInfo documentation. -CG

Tue Mar 25 13:40:53 MDT 2008
	 Prevent multi-part post-processor from going to error
	 state when the input buffer is full and current token
	 just changes processor state without consuming any data.
	 Also, the original implementation would not consume any
	 input in process_value_to_boundary if there is no new
	 line character in sight. -AS

	 Remove checks for request method after it finished writing
	 response footers as it's only _pipelined_ requests that
	 should not be allowed after POST or PUT requests.  Reusing
	 the existing connection is perfectly ok though.  And there
	 is no reliable way to detect pipelining on server side
	 anyway so it is the client's responsibility to not send new
	 data before it gets a response after a POST operation. -AS

	 Clarified license in man page. Releasing
         libmicrohttpd 0.2.3 -CG

Sat Mar 22 01:12:38 MDT 2008
	 Releasing libmicrohttpd 0.2.2. -CG

Mon Feb 25 19:13:53 MST 2008
	 Fixed a problem with sockets closed for reading ending up
	 in the read set under certain circumstances. -CG

Wed Jan 30 23:15:44 MST 2008
	 Added support for nested multiparts to post processor.
	 Made sure that MHD does not allow pipelining for methods
	 other than HEAD and GET (and of course still also only
	 allows it for http 1.1).  Releasing libmicrohttpd 0.2.1.  -CG

Mon Jan 21 11:59:46 MST 2008
	 Added option to limit number of concurrent connections
	 accepted from the same IP address. -CG

Fri Jan  4 16:02:08 MST 2008
	 Fix to properly close connection if application signals
	 problem handling the request. - AS

Wed Jan  2 16:41:05 MST 2008
	 Improvements and bugfixes to post processor implementation. - AS

Wed Dec 19 21:12:04 MST 2007
	 Implemented chunked (HTTP 1.1) downloads (including
	 sending of HTTP footers).  Also allowed queuing of
	 a response early to suppress the otherwise automatic
	 "100 CONTINUE" response.  Removed the mostly useless
	 "(un)register handler" methods from the API.  Changed
	 the internal implementation to use a finite state
	 machine (cleaner code, slightly less memory consumption).
	 Releasing libmicrohttpd 0.2.0. - CG

Sun Dec 16 03:24:13 MST 2007
	 Implemented handling of chunked (HTTP 1.1) uploads.
	 Note that the upload callback must be able to
	 process chunks in the size uploaded by the client,
	 MHD will not "join" small chunks into a big
	 contiguous block of memory (even if buffer space
	 would be available).  - CG

Wed Dec  5 21:39:35 MST 2007
	 Fixed race in multi-threaded server mode.
	 Fixed handling of POST data when receiving a
	 "Connection: close" header (#1296).
	 Releasing libmicrohttpd 0.1.2. - CG

Sat Nov 17 00:55:24 MST 2007
	 Fixed off-by-one in error message string matching.
	 Added code to avoid generating SIGPIPE on platforms
	 where this is possible (everywhere else, the main
	 application should install a handler for SIGPIPE).

Thu Oct 11 11:02:06 MDT 2007
	 Releasing libmicrohttpd 0.1.1. - CG

Thu Oct 11 10:09:12 MDT 2007
	 Fixing response to include HTTP status message. - EG

Thu Sep 27 10:19:46 MDT 2007
	 Fixing parsing of "%xx" in URLs with GET arguments. - eglaysher

Sun Sep  9 14:32:23 MDT 2007
	 Added option to compile debug/warning messages;
	 error messages are now disabled by default.
	 Modified linker option for GNU LD to not export
	 non-public symbols (further reduces binary size).
	 Releasing libmicrohttpd 0.1.0. - CG

Sat Sep  8 21:54:04 MDT 2007
	 Extended API to allow for incremental POST
	 processing.  The new API is binary-compatible
	 as long as the app does not handle POSTs, but
	 since that maybe the case, we're strictly speaking
	 breaking backwards compatibility (since url-encoded
	 POST data is no longer obtained the same way). - CG

Thu Aug 30 00:59:24 MDT 2007
	 Improving API to allow clients to associate state
         with a connection and to be notified about request
         termination (this is a binary-compatible change). - CG
	 Fixed compile errors under OS X. - HL

Sun Aug 26 03:11:46 MDT 2007
	 Added MHD_USE_PEDANTIC_CHECKS option which enforces
	 receiving a "Host:" header in HTTP 1.1 (and sends a
	 HTTP 400 status back if this is violated). - CG

Tue Aug 21 01:01:46 MDT 2007
	 Fixing assertion failure that occured when a client
	 closed the connection after sending some data but
	 not the full headers. - CG

Sat Aug 18 03:06:09 MDT 2007
	 Check for out of memory when adding headers to
	 responses.  Check for NULL key when looking
	 for headers.   If a content reader callback
	 for a response returns zero (has no data yet),
	 do not possibly fall into busy waiting when
	 using external select (with internal selects
	 we have no choice).  - CG

Wed Aug 15 01:46:44 MDT 2007
	 Extending API to allow timeout of connections.
	 Changed API (MHD_create_response_from_callback) to
	 allow user to specify IO buffer size.
	 Improved error handling.
         Released libmicrohttpd 0.0.3. - CG

Tue Aug 14 19:45:49 MDT 2007
	 Changed license to LGPL (with consent from all contributors).
         Released libmicrohttpd 0.0.2. - CG

Sun Aug 12 00:09:26 MDT 2007
	 Released libmicrohttpd 0.0.1. - CG

Fri Aug 10 17:31:23 MDT 2007
	 Fixed problems with handling of responses created from
	 callbacks.  Allowing accept policy callback to be NULL
	 (to accept from all).  Added minimal fileserver example.
	 Only send 100 continue header when specifically requested. - CG

Wed Aug  8 01:46:06 MDT 2007
	 Added pool allocation and connection limitations (total
	 number and memory size).  Released libmicrohttpd 0.0.0. - CG

Tue Jan  9 20:52:48 MST 2007
	 Created project build files and updated API. - CG<|MERGE_RESOLUTION|>--- conflicted
+++ resolved
@@ -1,8 +1,7 @@
-<<<<<<< HEAD
 Mon 08 Apr 2019 03:06:05 PM CEST
 	Fix close() checks as suggested by MK on the mailinglist
         (#3926). -MK/CG
-=======
+
 Wed 20 Mar 2019 10:20:24 AM CET
 	Adding additional "value_length" argument to MHD_KeyValueIterator
 	callback to support binary zeros in values.  This is done in a
@@ -21,7 +20,6 @@
 
 Thu Feb  7 16:16:12 CET 2019
 	Preliminary patch for the raw query string issue, to be tested. -CG
->>>>>>> 1b610e5b
 
 Tue Jan  8 02:57:21 BRT 2019
 	Added minimal example for how to compress HTTP response. -SC
